/*
  Copyright (C) 2011 - 2016 by the authors of the ASPECT code.

  This file is part of ASPECT.

  ASPECT is free software; you can redistribute it and/or modify
  it under the terms of the GNU General Public License as published by
  the Free Software Foundation; either version 2, or (at your option)
  any later version.

  ASPECT is distributed in the hope that it will be useful,
  but WITHOUT ANY WARRANTY; without even the implied warranty of
  MERCHANTABILITY or FITNESS FOR A PARTICULAR PURPOSE.  See the
  GNU General Public License for more details.

  You should have received a copy of the GNU General Public License
  along with ASPECT; see the file doc/COPYING.  If not see
  <http://www.gnu.org/licenses/>.
*/


#include <aspect/simulator.h>
#include <aspect/utilities.h>
#include <aspect/assembly.h>
#include <aspect/simulator_access.h>


#include <deal.II/base/quadrature_lib.h>
#include <deal.II/base/work_stream.h>
#include <deal.II/lac/full_matrix.h>
#include <deal.II/lac/constraint_matrix.h>
#include <deal.II/grid/tria_iterator.h>
#include <deal.II/grid/filtered_iterator.h>
#include <deal.II/dofs/dof_accessor.h>
#include <deal.II/dofs/dof_tools.h>
#include <deal.II/fe/fe_values.h>

#include <limits>


namespace aspect
{
  namespace internal
  {
    namespace Assembly
    {
      namespace Scratch
      {
        template <int dim>
        StokesPreconditioner<dim>::
        StokesPreconditioner (const FiniteElement<dim> &finite_element,
                              const Quadrature<dim>    &quadrature,
                              const Mapping<dim>       &mapping,
                              const UpdateFlags         update_flags,
                              const unsigned int        n_compositional_fields)
          :
          finite_element_values (mapping, finite_element, quadrature,
                                 update_flags),
          grads_phi_u (finite_element.dofs_per_cell, Utilities::signaling_nan<SymmetricTensor<2,dim> >()),
          phi_p (finite_element.dofs_per_cell, Utilities::signaling_nan<double>()),
          temperature_values (quadrature.size(), Utilities::signaling_nan<double>()),
          pressure_values (quadrature.size(), Utilities::signaling_nan<double>()),
          strain_rates (quadrature.size(), Utilities::signaling_nan<SymmetricTensor<2,dim> >()),
          composition_values(n_compositional_fields,
                             std::vector<double>(quadrature.size(), Utilities::signaling_nan<double>())),
          material_model_inputs(quadrature.size(), n_compositional_fields),
          material_model_outputs(quadrature.size(), n_compositional_fields)
        {}



        template <int dim>
        StokesPreconditioner<dim>::
        StokesPreconditioner (const StokesPreconditioner &scratch)
          :
          finite_element_values (scratch.finite_element_values.get_mapping(),
                                 scratch.finite_element_values.get_fe(),
                                 scratch.finite_element_values.get_quadrature(),
                                 scratch.finite_element_values.get_update_flags()),
          grads_phi_u (scratch.grads_phi_u),
          phi_p (scratch.phi_p),
          temperature_values (scratch.temperature_values),
          pressure_values (scratch.pressure_values),
          strain_rates (scratch.strain_rates),
          composition_values(scratch.composition_values),
          material_model_inputs(scratch.material_model_inputs),
          material_model_outputs(scratch.material_model_outputs)
        {}


        template <int dim>
        StokesPreconditioner<dim>::
        ~StokesPreconditioner ()
        {}


        template <int dim>
        StokesSystem<dim>::
        StokesSystem (const FiniteElement<dim> &finite_element,
                      const Mapping<dim>       &mapping,
                      const Quadrature<dim>    &quadrature,
                      const Quadrature<dim-1>  &face_quadrature,
                      const UpdateFlags         update_flags,
                      const UpdateFlags         face_update_flags,
                      const unsigned int        n_compositional_fields)
          :
          StokesPreconditioner<dim> (finite_element, quadrature,
                                     mapping,
                                     update_flags, n_compositional_fields),

          face_finite_element_values (mapping,
                                      finite_element,
                                      face_quadrature,
                                      face_update_flags),

          phi_u (finite_element.dofs_per_cell, Utilities::signaling_nan<Tensor<1,dim> >()),
          grads_phi_u (finite_element.dofs_per_cell, Utilities::signaling_nan<SymmetricTensor<2,dim> >()),
          div_phi_u (finite_element.dofs_per_cell, Utilities::signaling_nan<double>()),
          velocity_values (quadrature.size(), Utilities::signaling_nan<Tensor<1,dim> >()),
          face_material_model_inputs(face_quadrature.size(), n_compositional_fields),
          face_material_model_outputs(face_quadrature.size(), n_compositional_fields)
        {}



        template <int dim>
        StokesSystem<dim>::
        StokesSystem (const StokesSystem<dim> &scratch)
          :
          StokesPreconditioner<dim> (scratch),

          face_finite_element_values (scratch.face_finite_element_values.get_mapping(),
                                      scratch.face_finite_element_values.get_fe(),
                                      scratch.face_finite_element_values.get_quadrature(),
                                      scratch.face_finite_element_values.get_update_flags()),

          phi_u (scratch.phi_u),
          grads_phi_u (scratch.grads_phi_u),
          div_phi_u (scratch.div_phi_u),
          velocity_values (scratch.velocity_values),
          face_material_model_inputs(scratch.face_material_model_inputs),
          face_material_model_outputs(scratch.face_material_model_outputs)
        {}



        template <int dim>
        AdvectionSystem<dim>::
        AdvectionSystem (const FiniteElement<dim> &finite_element,
                         const FiniteElement<dim> &advection_element,
                         const Mapping<dim>       &mapping,
                         const Quadrature<dim>    &quadrature,
                         const Quadrature<dim-1>  &face_quadrature,
                         const unsigned int        n_compositional_fields)
          :
          finite_element_values (mapping,
                                 finite_element, quadrature,
                                 update_values    |
                                 update_gradients |
                                 update_hessians  |
                                 update_quadrature_points |
                                 update_JxW_values),
          face_finite_element_values ((face_quadrature.size() > 0
                                       ?
                                       new FEFaceValues<dim> (mapping,
                                                              finite_element, face_quadrature,
                                                              update_values    |
                                                              update_gradients |
                                                              update_quadrature_points |
                                                              update_normal_vectors |
                                                              update_JxW_values)
                                       :
                                       NULL)),
          neighbor_face_finite_element_values ((face_quadrature.size() > 0
                                                ?
                                                new FEFaceValues<dim> (mapping,
                                                                       finite_element, face_quadrature,
                                                                       update_values    |
                                                                       update_gradients |
                                                                       update_quadrature_points |
                                                                       update_normal_vectors |
                                                                       update_JxW_values)
                                                :
                                                NULL)),
          subface_finite_element_values ((face_quadrature.size() > 0
                                          ?
                                          new FESubfaceValues<dim> (mapping,
                                                                    finite_element, face_quadrature,
                                                                    update_values    |
                                                                    update_gradients |
                                                                    update_quadrature_points |
                                                                    update_normal_vectors |
                                                                    update_JxW_values)
                                          :
                                          NULL)),
          local_dof_indices (finite_element.dofs_per_cell),

          phi_field (advection_element.dofs_per_cell, Utilities::signaling_nan<double>()),
          grad_phi_field (advection_element.dofs_per_cell, Utilities::signaling_nan<Tensor<1,dim> >()),
          face_phi_field ((face_quadrature.size() > 0 ? advection_element.dofs_per_cell : 0),
                          Utilities::signaling_nan<double>()),
          face_grad_phi_field ((face_quadrature.size() > 0 ? advection_element.dofs_per_cell : 0),
                               Utilities::signaling_nan<Tensor<1,dim> >()),
          neighbor_face_phi_field ((face_quadrature.size() > 0 ? advection_element.dofs_per_cell : 0),
                                   Utilities::signaling_nan<double>()),
          neighbor_face_grad_phi_field ((face_quadrature.size() > 0 ? advection_element.dofs_per_cell : 0),
                                        Utilities::signaling_nan<Tensor<1,dim> >()),
          old_velocity_values (quadrature.size(), Utilities::signaling_nan<Tensor<1,dim> >()),
          old_old_velocity_values (quadrature.size(), Utilities::signaling_nan<Tensor<1,dim> >()),
          old_pressure (quadrature.size(), Utilities::signaling_nan<double>()),
          old_old_pressure (quadrature.size(), Utilities::signaling_nan<double>()),
          old_pressure_gradients (quadrature.size(), Utilities::signaling_nan<Tensor<1,dim> >()),
          old_old_pressure_gradients (quadrature.size(), Utilities::signaling_nan<Tensor<1,dim> >()),
          old_strain_rates (quadrature.size(), Utilities::signaling_nan<SymmetricTensor<2,dim> >()),
          old_old_strain_rates (quadrature.size(), Utilities::signaling_nan<SymmetricTensor<2,dim> >()),
          old_temperature_values (quadrature.size(), Utilities::signaling_nan<double>()),
          old_old_temperature_values(quadrature.size(), Utilities::signaling_nan<double>()),
          old_field_values (quadrature.size(), Utilities::signaling_nan<double>()),
          old_old_field_values(quadrature.size(), Utilities::signaling_nan<double>()),
          old_field_grads(quadrature.size(), Utilities::signaling_nan<Tensor<1,dim> >()),
          old_old_field_grads(quadrature.size(), Utilities::signaling_nan<Tensor<1,dim> >()),
          old_field_laplacians(quadrature.size(), Utilities::signaling_nan<double>()),
          old_old_field_laplacians(quadrature.size(), Utilities::signaling_nan<double>()),
          old_composition_values(n_compositional_fields,
                                 std::vector<double>(quadrature.size(), Utilities::signaling_nan<double>())),
          old_old_composition_values(n_compositional_fields,
                                     std::vector<double>(quadrature.size(), Utilities::signaling_nan<double>())),
          current_temperature_values(quadrature.size(), Utilities::signaling_nan<double>()),
          current_velocity_values(quadrature.size(), Utilities::signaling_nan<Tensor<1,dim> >()),
          face_current_velocity_values(face_quadrature.size(), Utilities::signaling_nan<Tensor<1,dim> >()),
          mesh_velocity_values(quadrature.size(), Utilities::signaling_nan<Tensor<1,dim> >()),
          face_mesh_velocity_values(face_quadrature.size(), Utilities::signaling_nan<Tensor<1,dim> >()),
          current_strain_rates(quadrature.size(), Utilities::signaling_nan<SymmetricTensor<2,dim> >()),
          current_composition_values(n_compositional_fields,
                                     std::vector<double>(quadrature.size(), Utilities::signaling_nan<double>())),
          material_model_inputs(quadrature.size(), n_compositional_fields),
          material_model_outputs(quadrature.size(), n_compositional_fields),
          face_material_model_inputs(face_quadrature.size(), n_compositional_fields),
          face_material_model_outputs(face_quadrature.size(), n_compositional_fields),
          neighbor_face_material_model_inputs(face_quadrature.size(), n_compositional_fields),
          neighbor_face_material_model_outputs(face_quadrature.size(), n_compositional_fields),
          heating_model_outputs(quadrature.size(), n_compositional_fields),
          face_heating_model_outputs(face_quadrature.size(), n_compositional_fields),
          neighbor_face_heating_model_outputs(face_quadrature.size(), n_compositional_fields)
        {}



        template <int dim>
        AdvectionSystem<dim>::
        AdvectionSystem (const AdvectionSystem &scratch)
          :
          finite_element_values (scratch.finite_element_values.get_mapping(),
                                 scratch.finite_element_values.get_fe(),
                                 scratch.finite_element_values.get_quadrature(),
                                 scratch.finite_element_values.get_update_flags()),
          face_finite_element_values (scratch.face_finite_element_values),
          neighbor_face_finite_element_values (scratch.neighbor_face_finite_element_values),
          subface_finite_element_values (scratch.subface_finite_element_values),
          local_dof_indices (scratch.finite_element_values.get_fe().dofs_per_cell),

          phi_field (scratch.phi_field),
          grad_phi_field (scratch.grad_phi_field),
          face_phi_field (scratch.face_phi_field),
          face_grad_phi_field (scratch.face_grad_phi_field),
          neighbor_face_phi_field (scratch.neighbor_face_phi_field),
          neighbor_face_grad_phi_field (scratch.neighbor_face_grad_phi_field),
          old_velocity_values (scratch.old_velocity_values),
          old_old_velocity_values (scratch.old_old_velocity_values),
          old_pressure (scratch.old_pressure),
          old_old_pressure (scratch.old_old_pressure),
          old_pressure_gradients (scratch.old_pressure_gradients),
          old_old_pressure_gradients (scratch.old_old_pressure_gradients),
          old_strain_rates (scratch.old_strain_rates),
          old_old_strain_rates (scratch.old_old_strain_rates),
          old_temperature_values (scratch.old_temperature_values),
          old_old_temperature_values (scratch.old_old_temperature_values),
          old_field_values (scratch.old_field_values),
          old_old_field_values(scratch.old_old_field_values),
          old_field_grads (scratch.old_field_grads),
          old_old_field_grads (scratch.old_old_field_grads),
          old_field_laplacians (scratch.old_field_laplacians),
          old_old_field_laplacians (scratch.old_old_field_laplacians),
          old_composition_values(scratch.old_composition_values),
          old_old_composition_values(scratch.old_old_composition_values),
          current_temperature_values(scratch.current_temperature_values),
          current_velocity_values(scratch.current_velocity_values),
          face_current_velocity_values(scratch.face_current_velocity_values),
          mesh_velocity_values(scratch.mesh_velocity_values),
          face_mesh_velocity_values(scratch.face_mesh_velocity_values),
          current_strain_rates(scratch.current_strain_rates),
          current_composition_values(scratch.current_composition_values),
          material_model_inputs(scratch.material_model_inputs),
          material_model_outputs(scratch.material_model_outputs),
          face_material_model_inputs(scratch.face_material_model_inputs),
          face_material_model_outputs(scratch.face_material_model_outputs),
          neighbor_face_material_model_inputs(scratch.neighbor_face_material_model_inputs),
          neighbor_face_material_model_outputs(scratch.neighbor_face_material_model_outputs),
          heating_model_outputs(scratch.heating_model_outputs),
          face_heating_model_outputs(scratch.face_heating_model_outputs),
          neighbor_face_heating_model_outputs(scratch.neighbor_face_heating_model_outputs)
        {}

      }


      namespace CopyData
      {



        template <int dim>
        StokesPreconditioner<dim>::
        StokesPreconditioner (const FiniteElement<dim> &finite_element)
          :
          local_matrix (finite_element.dofs_per_cell,
                        finite_element.dofs_per_cell),
          local_dof_indices (finite_element.dofs_per_cell)
        {}



        template <int dim>
        StokesPreconditioner<dim>::
        StokesPreconditioner (const StokesPreconditioner &data)
          :
          local_matrix (data.local_matrix),
          local_dof_indices (data.local_dof_indices)
        {}


        template <int dim>
        StokesPreconditioner<dim>::
        ~StokesPreconditioner ()
        {}



        template <int dim>
        StokesSystem<dim>::
        StokesSystem (const FiniteElement<dim> &finite_element,
                      const bool                do_pressure_rhs_compatibility_modification)
          :
          StokesPreconditioner<dim> (finite_element),
          local_rhs (finite_element.dofs_per_cell),
          local_pressure_shape_function_integrals (do_pressure_rhs_compatibility_modification ?
                                                   finite_element.dofs_per_cell
                                                   :
                                                   0)
        {}



        template <int dim>
        StokesSystem<dim>::
        StokesSystem (const StokesSystem<dim> &data)
          :
          StokesPreconditioner<dim> (data),
          local_rhs (data.local_rhs),
          local_pressure_shape_function_integrals (data.local_pressure_shape_function_integrals.size())
        {}





        template <int dim>
        AdvectionSystem<dim>::
        AdvectionSystem (const FiniteElement<dim> &finite_element,
                         const bool                field_is_discontinuous)
          :
          local_matrix (finite_element.dofs_per_cell,
                        finite_element.dofs_per_cell),
          local_matrices_int_ext ((field_is_discontinuous
                                   ?
                                   GeometryInfo<dim>::max_children_per_face * GeometryInfo<dim>::faces_per_cell
                                   :
                                   0),
                                  FullMatrix<double>(finite_element.dofs_per_cell,
                                                     finite_element.dofs_per_cell)),
          local_matrices_ext_int ((field_is_discontinuous
                                   ?
                                   GeometryInfo<dim>::max_children_per_face * GeometryInfo<dim>::faces_per_cell
                                   :
                                   0),
                                  FullMatrix<double>(finite_element.dofs_per_cell,
                                                     finite_element.dofs_per_cell)),
          local_matrices_ext_ext ((field_is_discontinuous
                                   ?
                                   GeometryInfo<dim>::max_children_per_face * GeometryInfo<dim>::faces_per_cell
                                   :
                                   0),
                                  FullMatrix<double>(finite_element.dofs_per_cell,
                                                     finite_element.dofs_per_cell)),
          local_rhs (finite_element.dofs_per_cell),

          assembled_matrices ((field_is_discontinuous
                               ?
                               GeometryInfo<dim>::max_children_per_face * GeometryInfo<dim>::faces_per_cell
                               :
                               0), false),

          local_dof_indices (finite_element.dofs_per_cell),
          neighbor_dof_indices ((field_is_discontinuous
                                 ?
                                 GeometryInfo<dim>::max_children_per_face * GeometryInfo<dim>::faces_per_cell
                                 :
                                 0),
                                std::vector<types::global_dof_index>(finite_element.dofs_per_cell))
        {}



        template <int dim>
        AdvectionSystem<dim>::
        AdvectionSystem (const AdvectionSystem &data)
          :
          local_matrix (data.local_matrix),
          local_matrices_int_ext (data.local_matrices_int_ext),
          local_matrices_ext_int (data.local_matrices_ext_int),
          local_matrices_ext_ext (data.local_matrices_ext_ext),
          local_rhs (data.local_rhs),

          assembled_matrices (data.assembled_matrices),

          local_dof_indices (data.local_dof_indices),
          neighbor_dof_indices (data.neighbor_dof_indices)
        {}

      }


      template <int dim>
      AssemblerLists<dim>::Properties::Properties ()
        :
        need_face_material_model_data (false),
        needed_update_flags ()
      {}

    }
  }


  /**
   * Compute the variation in the entropy needed in the definition of the
   * artificial viscosity used to stabilize the composition/temperature equation.
   */
  template <int dim>
  double
  Simulator<dim>::get_entropy_variation (const double average_field,
                                         const AdvectionField &advection_field) const
  {
    // only do this if we really need entropy
    // variation. otherwise return something that's obviously
    // nonsensical
    if (parameters.stabilization_alpha != 2)
      return std::numeric_limits<double>::quiet_NaN();

    // record maximal entropy on Gauss quadrature
    // points
    const QGauss<dim> quadrature_formula (parameters.temperature_degree+1);
    const unsigned int n_q_points = quadrature_formula.size();

    const FEValuesExtractors::Scalar field
      = (advection_field.is_temperature()
         ?
         introspection.extractors.temperature
         :
         introspection.extractors.compositional_fields[advection_field.compositional_variable]
        );

    FEValues<dim> fe_values (finite_element, quadrature_formula,
                             update_values | update_JxW_values);
    std::vector<double> old_field_values(n_q_points);
    std::vector<double> old_old_field_values(n_q_points);

    double min_entropy = std::numeric_limits<double>::max(),
           max_entropy = -std::numeric_limits<double>::max(),
           area = 0,
           entropy_integrated = 0;

    // loop over all locally owned cells and evaluate the entropy
    // at all quadrature points. keep a running tally of the
    // integral over the entropy as well as the area and the
    // maximal and minimal entropy
    typename DoFHandler<dim>::active_cell_iterator
    cell = dof_handler.begin_active(),
    endc = dof_handler.end();
    for (; cell!=endc; ++cell)
      if (cell->is_locally_owned())
        {
          fe_values.reinit (cell);
          fe_values[field].get_function_values (old_solution,
                                                old_field_values);
          fe_values[field].get_function_values (old_old_solution,
                                                old_old_field_values);
          for (unsigned int q=0; q<n_q_points; ++q)
            {
              const double T = (old_field_values[q] +
                                old_old_field_values[q]) / 2;
              const double entropy = ((T-average_field) *
                                      (T-average_field));

              min_entropy = std::min (min_entropy, entropy);
              max_entropy = std::max (max_entropy, entropy);

              area += fe_values.JxW(q);
              entropy_integrated += fe_values.JxW(q) * entropy;
            }
        }

    // do MPI data exchange: we need to sum over
    // the two integrals (area,
    // entropy_integrated), and get the extrema
    // for maximum and minimum. combine
    // MPI_Allreduce for two values since that is
    // an expensive operation
    const double local_for_sum[2] = { entropy_integrated, area },
                                    local_for_max[2] = { -min_entropy, max_entropy };
    double global_for_sum[2], global_for_max[2];

    dealii::Utilities::MPI::sum (local_for_sum, mpi_communicator, global_for_sum);
    dealii::Utilities::MPI::max (local_for_max, mpi_communicator, global_for_max);

    const double average_entropy = global_for_sum[0] / global_for_sum[1];

    // return the maximal deviation of the entropy everywhere from the
    // average value
    return std::max(global_for_max[1] - average_entropy,
                    average_entropy - (-global_for_max[0]));
  }


  template <int dim>
  double
  Simulator<dim>::
  compute_viscosity (internal::Assembly::Scratch::AdvectionSystem<dim> &scratch,
                     const double                        global_u_infty,
                     const double                        global_field_variation,
                     const double                        average_field,
                     const double                        global_entropy_variation,
                     const double                        cell_diameter,
                     const AdvectionField               &advection_field) const
  {
    // discontinuous Galerkin doesn't require an artificial viscosity
    if (advection_field.is_discontinuous(introspection))
      return 0.;

    std::vector<double> residual = assemblers->compute_advection_system_residual(*scratch.material_model_inputs.cell,
                                                                                 advection_field,
                                                                                 scratch);

    double max_residual = 0;
    double max_velocity = 0;
    double max_density = (advection_field.is_temperature()) ? 0.0 : 1.0;
    double max_specific_heat = (advection_field.is_temperature()) ? 0.0 : 1.0;
    double max_conductivity = 0;

    for (unsigned int q=0; q < scratch.finite_element_values.n_quadrature_points; ++q)
      {
        const Tensor<1,dim> velocity = (scratch.old_velocity_values[q] +
                                        scratch.old_old_velocity_values[q]) / 2;

        if (parameters.stabilization_alpha == 2)
          {
            const double field = (scratch.old_field_values[q] + scratch.old_old_field_values[q]) / 2;
            residual[q] *= std::abs(field - average_field);
          }

        max_residual = std::max (residual[q],     max_residual);
        max_velocity = std::max (std::sqrt (velocity*velocity), max_velocity);

        if (advection_field.is_temperature())
          {
            max_density = std::max       (scratch.material_model_outputs.densities[q],              max_density);
            max_specific_heat = std::max (scratch.material_model_outputs.specific_heat[q],          max_specific_heat);
            max_conductivity = std::max  (scratch.material_model_outputs.thermal_conductivities[q], max_conductivity);
          }
      }

    // If the velocity is 0 we have to assume a sensible velocity to calculate
    // an artificial diffusion. We choose similar to nondimensional
    // formulations: v ~ thermal_diffusivity / length_scale, which cancels
    // the density and specific heat from the entropy formulation. It seems
    // surprising at first that only the conductivity remains, but remember
    // that this actually *is* an additional artificial diffusion.
    if (std::abs(global_u_infty) < 1e-50)
      return parameters.stabilization_beta *
             max_conductivity / geometry_model->length_scale() *
             cell_diameter;

    const double max_viscosity = parameters.stabilization_beta *
                                 max_density *
                                 max_specific_heat *
                                 max_velocity * cell_diameter;

    if (timestep_number <= 1
        || std::abs(global_entropy_variation) < 1e-50
        || std::abs(global_field_variation) < 1e-50)
      // we don't have sensible timesteps during the first two iterations
      // and we can not divide by the entropy_variation if it is zero
      return max_viscosity;
    else
      {
        Assert (old_time_step > 0, ExcInternalError());

        double entropy_viscosity;
        if (parameters.stabilization_alpha == 2)
          entropy_viscosity = (parameters.stabilization_c_R *
                               cell_diameter * cell_diameter *
                               max_residual /
                               global_entropy_variation);
        else
          entropy_viscosity = (parameters.stabilization_c_R *
                               cell_diameter * global_Omega_diameter *
                               max_velocity * max_residual /
                               (global_u_infty * global_field_variation));


        return std::min (max_viscosity, entropy_viscosity);
      }
  }

  template <int dim>
  template <typename T>
  void
  Simulator<dim>::
  get_artificial_viscosity (Vector<T> &viscosity_per_cell,
                            const AdvectionField &advection_field) const
  {
    Assert(viscosity_per_cell.size()==triangulation.n_active_cells(), ExcInternalError());

    if (advection_field.field_type == AdvectionField::compositional_field)
      Assert(parameters.n_compositional_fields > advection_field.compositional_variable, ExcInternalError());

    viscosity_per_cell = 0.0;

    //discontinuous Galerkin doesn't require an artificial viscosity
    if (advection_field.is_discontinuous(introspection))
      return;

    const std::pair<double,double>
    global_field_range = get_extrapolated_advection_field_range (advection_field);
    double global_entropy_variation = get_entropy_variation ((global_field_range.first +
                                                              global_field_range.second) / 2,
                                                             advection_field);
    double global_max_velocity = get_maximal_velocity(old_solution);


    internal::Assembly::Scratch::
    AdvectionSystem<dim> scratch (finite_element,
                                  finite_element.base_element(advection_field.base_element(introspection)),
                                  mapping,
                                  QGauss<dim>((advection_field.is_temperature()
                                               ?
                                               parameters.temperature_degree
                                               :
                                               parameters.composition_degree)
                                              +
                                              (parameters.stokes_velocity_degree+1)/2),
                                  /* Because we can only get here in the continuous case, which never requires
                                   * face integrals, we supply an invalid face_quadrature to the scratch object
                                   * to reduce the initialization cost.
                                   */
                                  Quadrature<dim-1> (),
                                  parameters.n_compositional_fields);

    typename DoFHandler<dim>::active_cell_iterator cell = dof_handler.begin_active();
    for (unsigned int cellidx=0; cellidx<triangulation.n_active_cells(); ++cellidx, ++cell)
      {
        if (!cell->is_locally_owned()
            || (parameters.use_artificial_viscosity_smoothing  == true  &&  cell->is_artificial()))
          {
            viscosity_per_cell[cellidx]=-1;
            continue;
          }
        cell->set_user_index(cellidx);

        const unsigned int n_q_points    = scratch.finite_element_values.n_quadrature_points;

        // also have the number of dofs that correspond just to the element for
        // the system we are currently trying to assemble
        const unsigned int advection_dofs_per_cell = scratch.phi_field.size();
        (void)advection_dofs_per_cell;
        Assert (advection_dofs_per_cell < scratch.finite_element_values.get_fe().dofs_per_cell, ExcInternalError());
        Assert (scratch.grad_phi_field.size() == advection_dofs_per_cell, ExcInternalError());
        Assert (scratch.phi_field.size() == advection_dofs_per_cell, ExcInternalError());

        const FEValuesExtractors::Scalar solution_field
          = (advection_field.is_temperature()
             ?
             introspection.extractors.temperature
             :
             introspection.extractors.compositional_fields[advection_field.compositional_variable]);

        scratch.finite_element_values.reinit (cell);

        // get all dof indices on the current cell, then extract those
        // that correspond to the solution_field we are interested in
        cell->get_dof_indices (scratch.local_dof_indices);

        // initialize all of the scratch fields for further down
        scratch.finite_element_values[introspection.extractors.temperature].get_function_values (old_solution,
            scratch.old_temperature_values);
        scratch.finite_element_values[introspection.extractors.temperature].get_function_values (old_old_solution,
            scratch.old_old_temperature_values);

        scratch.finite_element_values[introspection.extractors.velocities].get_function_symmetric_gradients (old_solution,
            scratch.old_strain_rates);
        scratch.finite_element_values[introspection.extractors.velocities].get_function_symmetric_gradients (old_old_solution,
            scratch.old_old_strain_rates);

        scratch.finite_element_values[introspection.extractors.pressure].get_function_values (old_solution,
            scratch.old_pressure);
        scratch.finite_element_values[introspection.extractors.pressure].get_function_values (old_old_solution,
            scratch.old_old_pressure);

        for (unsigned int c=0; c<parameters.n_compositional_fields; ++c)
          {
            scratch.finite_element_values[introspection.extractors.compositional_fields[c]].get_function_values(old_solution,
                scratch.old_composition_values[c]);
            scratch.finite_element_values[introspection.extractors.compositional_fields[c]].get_function_values(old_old_solution,
                scratch.old_old_composition_values[c]);
          }

        scratch.finite_element_values[introspection.extractors.velocities].get_function_values (old_solution,
            scratch.old_velocity_values);
        scratch.finite_element_values[introspection.extractors.velocities].get_function_values (old_old_solution,
            scratch.old_old_velocity_values);
        scratch.finite_element_values[introspection.extractors.velocities].get_function_values(current_linearization_point,
            scratch.current_velocity_values);

        scratch.finite_element_values[introspection.extractors.pressure].get_function_gradients (old_solution,
            scratch.old_pressure_gradients);
        scratch.finite_element_values[introspection.extractors.pressure].get_function_gradients (old_old_solution,
            scratch.old_old_pressure_gradients);


        scratch.old_field_values = (advection_field.is_temperature()
                                    ?
                                    scratch.old_temperature_values
                                    :
                                    scratch.old_composition_values[advection_field.compositional_variable]);
        scratch.old_old_field_values = (advection_field.is_temperature()
                                        ?
                                        scratch.old_old_temperature_values
                                        :
                                        scratch.old_old_composition_values[advection_field.compositional_variable]);

        scratch.finite_element_values[solution_field].get_function_gradients (old_solution,
                                                                              scratch.old_field_grads);
        scratch.finite_element_values[solution_field].get_function_gradients (old_old_solution,
                                                                              scratch.old_old_field_grads);

        scratch.finite_element_values[solution_field].get_function_laplacians (old_solution,
                                                                               scratch.old_field_laplacians);
        scratch.finite_element_values[solution_field].get_function_laplacians (old_old_solution,
                                                                               scratch.old_old_field_laplacians);

        /**
         * Explicit material model inputs and outputs.
         */
        for (unsigned int q=0; q<n_q_points; ++q)
          {
            scratch.material_model_inputs.temperature[q] = (scratch.old_temperature_values[q] + scratch.old_old_temperature_values[q]) / 2;
            scratch.material_model_inputs.position[q] = scratch.finite_element_values.quadrature_point(q);
            scratch.material_model_inputs.pressure[q] = (scratch.old_pressure[q] + scratch.old_old_pressure[q]) / 2;
            scratch.material_model_inputs.velocity[q] = (scratch.old_velocity_values[q] + scratch.old_old_velocity_values[q]) / 2;
            scratch.material_model_inputs.pressure_gradient[q] = (scratch.old_pressure_gradients[q] + scratch.old_old_pressure_gradients[q]) / 2;

            for (unsigned int c=0; c<parameters.n_compositional_fields; ++c)
              scratch.material_model_inputs.composition[q][c] = (scratch.old_composition_values[c][q] + scratch.old_old_composition_values[c][q]) / 2;
            scratch.material_model_inputs.strain_rate[q] = (scratch.old_strain_rates[q] + scratch.old_old_strain_rates[q]) / 2;
          }
        scratch.material_model_inputs.cell = &cell;

        create_additional_material_model_outputs(scratch.material_model_outputs);

        material_model->evaluate(scratch.material_model_inputs,scratch.material_model_outputs);
        MaterialModel::MaterialAveraging::average (parameters.material_averaging,
                                                   cell,
                                                   scratch.finite_element_values.get_quadrature(),
                                                   scratch.finite_element_values.get_mapping(),
                                                   scratch.material_model_outputs);

        viscosity_per_cell[cellidx] = compute_viscosity(scratch,
                                                        global_max_velocity,
                                                        global_field_range.second - global_field_range.first,
                                                        0.5 * (global_field_range.second + global_field_range.first),
                                                        global_entropy_variation,
                                                        cell->diameter(),
                                                        advection_field);
      }

    // if set to true, the maximum of the artificial viscosity in the cell as well
    // as the neighbors of the cell is computed and used instead
    if (parameters.use_artificial_viscosity_smoothing  == true)
      {
        Vector<T> viscosity_per_cell_temp;
        viscosity_per_cell_temp.reinit(triangulation.n_active_cells());

        viscosity_per_cell_temp = viscosity_per_cell;
        typename DoFHandler<dim>::active_cell_iterator
        cell,
        end_cell = dof_handler.end();
        for (cell = dof_handler.begin_active(); cell!=end_cell; ++cell)
          {
            if (cell->is_locally_owned())
              for (unsigned int face_no=0; face_no<GeometryInfo<dim>::faces_per_cell; ++face_no)
                if (cell->at_boundary(face_no) == false)
                  {
                    if (cell->neighbor(face_no)->active())
                      viscosity_per_cell[cell->user_index()] = std::max(viscosity_per_cell[cell->user_index()],
                                                                        viscosity_per_cell_temp[cell->neighbor(face_no)->user_index()]);
                    else
                      for (unsigned int l=0; l<cell->neighbor(face_no)->n_children(); l++)
                        if (cell->neighbor(face_no)->child(l)->active())
                          viscosity_per_cell[cell->user_index()] = std::max(viscosity_per_cell[cell->user_index()],
                                                                            viscosity_per_cell_temp[cell->neighbor(face_no)->child(l)->user_index()]);
                  }
          }
      }
  }



  template <int dim>
  void
  Simulator<dim>::
  compute_material_model_input_values (const LinearAlgebra::BlockVector                            &input_solution,
                                       const FEValuesBase<dim>                                     &input_finite_element_values,
                                       const typename DoFHandler<dim>::active_cell_iterator        &cell,
                                       const bool                                                   compute_strainrate,
                                       MaterialModel::MaterialModelInputs<dim>                     &material_model_inputs) const
  {
    const unsigned int n_q_points = material_model_inputs.temperature.size();

    material_model_inputs.position = input_finite_element_values.get_quadrature_points();

    input_finite_element_values[introspection.extractors.temperature].get_function_values (input_solution,
        material_model_inputs.temperature);
    input_finite_element_values[introspection.extractors.pressure].get_function_values(input_solution,
        material_model_inputs.pressure);
    input_finite_element_values[introspection.extractors.velocities].get_function_values(input_solution,
        material_model_inputs.velocity);
    input_finite_element_values[introspection.extractors.pressure].get_function_gradients (input_solution,
        material_model_inputs.pressure_gradient);

    // only the viscosity in the material can depend on the strain_rate
    // if this is not needed, we can save some time here. By setting the
    // length of the strain_rate vector to 0, we signal to evaluate()
    // that we do not need to access the viscosity.
    if (compute_strainrate)
      input_finite_element_values[introspection.extractors.velocities].get_function_symmetric_gradients(input_solution,
          material_model_inputs.strain_rate);
    else
      material_model_inputs.strain_rate.resize(0);

    // the values of the compositional fields are stored as blockvectors for each field
    // we have to extract them in this structure
    std::vector<std::vector<double> > composition_values (parameters.n_compositional_fields,
                                                          std::vector<double> (n_q_points));

    for (unsigned int c=0; c<parameters.n_compositional_fields; ++c)
      input_finite_element_values[introspection.extractors.compositional_fields[c]].get_function_values(input_solution,
          composition_values[c]);

    // then we copy these values to exchange the inner and outer vector, because for the material
    // model we need a vector with values of all the compositional fields for every quadrature point
    for (unsigned int q=0; q<n_q_points; ++q)
      for (unsigned int c=0; c<parameters.n_compositional_fields; ++c)
        material_model_inputs.composition[q][c] = composition_values[c][q];

    material_model_inputs.cell = &cell;
  }


  namespace Assemblers
  {

    /**
     * A class for the definition of functions that implement the
     * linear system terms for the *complete* compressible or
     * incompressible equations.
     */
    template <int dim>
    class CompleteEquations : public aspect::internal::Assembly::Assemblers::AssemblerBase<dim>,
      public SimulatorAccess<dim>
    {
      public:
        void
        local_assemble_stokes_preconditioner (const double                                             pressure_scaling,
                                              internal::Assembly::Scratch::StokesPreconditioner<dim>  &scratch,
                                              internal::Assembly::CopyData::StokesPreconditioner<dim> &data) const
        {
          const Introspection<dim> &introspection = this->introspection();
          const FiniteElement<dim> &fe = scratch.finite_element_values.get_fe();
          const unsigned int   dofs_per_cell   = fe.dofs_per_cell;
          const unsigned int   n_q_points      = scratch.finite_element_values.n_quadrature_points;

          for (unsigned int q = 0; q < n_q_points; ++q)
            {
              for (unsigned int k = 0; k < dofs_per_cell; ++k)
                {
                  scratch.grads_phi_u[k] =
                    scratch.finite_element_values[introspection.extractors
                                                  .velocities].symmetric_gradient(k, q);
                  scratch.phi_p[k] = scratch.finite_element_values[introspection
                                                                   .extractors.pressure].value(k, q);
                }
              const double eta = scratch.material_model_outputs.viscosities[q];
              const SymmetricTensor<4, dim> &stress_strain_director = scratch
                                                                      .material_model_outputs.stress_strain_directors[q];
              const bool use_tensor = (stress_strain_director
                                       != dealii::identity_tensor<dim>());
              for (unsigned int i = 0; i < dofs_per_cell; ++i)
                for (unsigned int j = 0; j < dofs_per_cell; ++j)
                  if (fe.system_to_component_index(i).first ==
                      fe.system_to_component_index(j).first)
                    data.local_matrix(i, j) += ((
                                                  use_tensor ?
                                                  eta * (scratch.grads_phi_u[i]
                                                         * stress_strain_director
                                                         * scratch.grads_phi_u[j]) :
                                                  eta * (scratch.grads_phi_u[i]
                                                         * scratch.grads_phi_u[j]))
                                                + (1. / eta) * pressure_scaling
                                                * pressure_scaling
                                                * (scratch.phi_p[i] * scratch
                                                   .phi_p[j]))
                                               * scratch.finite_element_values.JxW(
                                                 q);
            }
        }



        void
        local_assemble_stokes_system_compressible (const double                                     pressure_scaling,
                                                   const bool                                       rebuild_stokes_matrix,
                                                   internal::Assembly::Scratch::StokesSystem<dim>  &scratch,
                                                   internal::Assembly::CopyData::StokesSystem<dim> &data) const
        {
          const Introspection<dim> &introspection = this->introspection();
          const unsigned int dofs_per_cell = scratch.finite_element_values.get_fe().dofs_per_cell;
          const unsigned int n_q_points    = scratch.finite_element_values.n_quadrature_points;

          for (unsigned int q=0; q<n_q_points; ++q)
            {
              for (unsigned int k=0; k<dofs_per_cell; ++k)
                {
                  scratch.phi_u[k] = scratch.finite_element_values[introspection.extractors.velocities].value (k,q);
                  scratch.phi_p[k] = scratch.finite_element_values[introspection.extractors.pressure].value (k, q);
                  if (rebuild_stokes_matrix)
                    {
                      scratch.grads_phi_u[k] = scratch.finite_element_values[introspection.extractors.velocities].symmetric_gradient(k,q);
                      scratch.div_phi_u[k]   = scratch.finite_element_values[introspection.extractors.velocities].divergence (k, q);
                    }
                }

              // Viscosity scalar
              const double eta = (rebuild_stokes_matrix
                                  ?
                                  scratch.material_model_outputs.viscosities[q]
                                  :
                                  std::numeric_limits<double>::quiet_NaN());

              const SymmetricTensor<4,dim> &stress_strain_director =
                scratch.material_model_outputs.stress_strain_directors[q];
              const bool use_tensor = (stress_strain_director !=  dealii::identity_tensor<dim> ());

              const Tensor<1,dim>
              gravity = this->get_gravity_model().gravity_vector (scratch.finite_element_values.quadrature_point(q));

              const double compressibility
                = scratch.material_model_outputs.compressibilities[q];
              const double density = scratch.material_model_outputs.densities[q];

              if (rebuild_stokes_matrix)
                for (unsigned int i=0; i<dofs_per_cell; ++i)
                  for (unsigned int j=0; j<dofs_per_cell; ++j)
                    data.local_matrix(i,j) += ( (use_tensor ?
                                                 eta * 2.0 * (scratch.grads_phi_u[i] * stress_strain_director * scratch.grads_phi_u[j])
                                                 :
                                                 eta * 2.0 * (scratch.grads_phi_u[i] * scratch.grads_phi_u[j]))
                                                - (use_tensor ?
                                                   eta * 2.0/3.0 * (scratch.div_phi_u[i] * trace(stress_strain_director * scratch.grads_phi_u[j]))
                                                   :
                                                   eta * 2.0/3.0 * (scratch.div_phi_u[i] * scratch.div_phi_u[j])
                                                  )
                                                - (pressure_scaling *
                                                   scratch.div_phi_u[i] * scratch.phi_p[j])
                                                // finally the term -div(u). note the negative sign to make this
                                                // operator adjoint to the grad(p) term
                                                - (pressure_scaling *
                                                   scratch.phi_p[i] * scratch.div_phi_u[j]))
                                              * scratch.finite_element_values.JxW(q);

              for (unsigned int i=0; i<dofs_per_cell; ++i)
                data.local_rhs(i) += (
                                       (density * gravity * scratch.phi_u[i])
                                       +
                                       // add the term that results from the compressibility. compared
                                       // to the manual, this term seems to have the wrong sign, but this
                                       // is because we negate the entire equation to make sure we get
                                       // -div(u) as the adjoint operator of grad(p) (see above where
                                       // we assemble the matrix)
                                       (pressure_scaling *
                                        compressibility * density *
                                        (scratch.velocity_values[q] * gravity) *
                                        scratch.phi_p[i])
                                     )
                                     * scratch.finite_element_values.JxW(q);
            }
        }



        void
        local_assemble_stokes_system_incompressible (const double                                     pressure_scaling,
                                                     const bool                                       rebuild_stokes_matrix,
                                                     internal::Assembly::Scratch::StokesSystem<dim>  &scratch,
                                                     internal::Assembly::CopyData::StokesSystem<dim> &data) const
        {
          const Introspection<dim> &introspection = this->introspection();
          const unsigned int dofs_per_cell = scratch.finite_element_values.get_fe().dofs_per_cell;
          const unsigned int n_q_points    = scratch.finite_element_values.n_quadrature_points;

          for (unsigned int q=0; q<n_q_points; ++q)
            {
              for (unsigned int k=0; k<dofs_per_cell; ++k)
                {
                  scratch.phi_u[k] = scratch.finite_element_values[introspection.extractors.velocities].value (k,q);
                  scratch.phi_p[k] = scratch.finite_element_values[introspection.extractors.pressure].value (k, q);
                  if (rebuild_stokes_matrix)
                    {
                      scratch.grads_phi_u[k] = scratch.finite_element_values[introspection.extractors.velocities].symmetric_gradient(k,q);
                      scratch.div_phi_u[k]   = scratch.finite_element_values[introspection.extractors.velocities].divergence (k, q);
                    }
                }

              // Viscosity scalar
              const double eta = (rebuild_stokes_matrix
                                  ?
                                  scratch.material_model_outputs.viscosities[q]
                                  :
                                  std::numeric_limits<double>::quiet_NaN());

              const SymmetricTensor<4,dim> &stress_strain_director =
                scratch.material_model_outputs.stress_strain_directors[q];
              const bool use_tensor = (stress_strain_director !=  dealii::identity_tensor<dim> ());

              const Tensor<1,dim>
              gravity = this->get_gravity_model().gravity_vector (scratch.finite_element_values.quadrature_point(q));

              const double density = scratch.material_model_outputs.densities[q];

              if (rebuild_stokes_matrix)
                for (unsigned int i=0; i<dofs_per_cell; ++i)
                  for (unsigned int j=0; j<dofs_per_cell; ++j)
                    data.local_matrix(i,j) += ( (use_tensor ?
                                                 eta * 2.0 * (scratch.grads_phi_u[i] * stress_strain_director * scratch.grads_phi_u[j])
                                                 :
                                                 eta * 2.0 * (scratch.grads_phi_u[i] * scratch.grads_phi_u[j]))
                                                - (pressure_scaling *
                                                   scratch.div_phi_u[i] * scratch.phi_p[j])
                                                // finally the term -div(u). note the negative sign to make this
                                                // operator adjoint to the grad(p) term
                                                - (pressure_scaling *
                                                   scratch.phi_p[i] * scratch.div_phi_u[j]))
                                              * scratch.finite_element_values.JxW(q);

              for (unsigned int i=0; i<dofs_per_cell; ++i)
                data.local_rhs(i) += (density * gravity * scratch.phi_u[i])
                                     * scratch.finite_element_values.JxW(q);
            }
        }

        void
        local_assemble_advection_system (const typename Simulator<dim>::AdvectionField &advection_field,
                                         const double artificial_viscosity,
                                         internal::Assembly::Scratch::AdvectionSystem<dim>  &scratch,
                                         internal::Assembly::CopyData::AdvectionSystem<dim> &data) const
        {
          const Introspection<dim> &introspection = this->introspection();
          const bool use_bdf2_scheme = (this->get_timestep_number() > 1);
          const unsigned int n_q_points = scratch.finite_element_values.n_quadrature_points;
          const unsigned int advection_dofs_per_cell = data.local_dof_indices.size();

          const double time_step = this->get_timestep();
          const double old_time_step = this->get_old_timestep();

          const unsigned int solution_component = advection_field.component_index(introspection);

          const FEValuesExtractors::Scalar solution_field
            = (advection_field.is_temperature()
               ?
               introspection.extractors.temperature
               :
               introspection.extractors.compositional_fields[advection_field.compositional_variable]
              );

          for (unsigned int q=0; q<n_q_points; ++q)
            {
              // precompute the values of shape functions and their gradients.
              // We only need to look up values of shape functions if they
              // belong to 'our' component. They are zero otherwise anyway.
              // Note that we later only look at the values that we do set here.
              for (unsigned int k=0; k<advection_dofs_per_cell; ++k)
                {
                  scratch.grad_phi_field[k] = scratch.finite_element_values[solution_field].gradient (scratch.finite_element_values.get_fe().component_to_system_index(solution_component, k),q);
                  scratch.phi_field[k]      = scratch.finite_element_values[solution_field].value (scratch.finite_element_values.get_fe().component_to_system_index(solution_component, k), q);
                }

              const double density_c_P              =
                ((advection_field.is_temperature())
                 ?
                 scratch.material_model_outputs.densities[q] *
                 scratch.material_model_outputs.specific_heat[q]
                 :
                 1.0);

              Assert (density_c_P >= 0,
                      ExcMessage ("The product of density and c_P needs to be a "
                                  "non-negative quantity."));

              const double conductivity =
                ((advection_field.is_temperature())
                 ?
                 scratch.material_model_outputs.thermal_conductivities[q]
                 :
                 0.0);
              const double latent_heat_LHS =
                ((advection_field.is_temperature())
                 ?
                 scratch.heating_model_outputs.lhs_latent_heat_terms[q]
                 :
                 0.0);
              Assert (density_c_P + latent_heat_LHS >= 0,
                      ExcMessage ("The sum of density times c_P and the latent heat contribution "
                                  "to the left hand side needs to be a non-negative quantity."));

              const double gamma =
                ((advection_field.is_temperature())
                 ?
                 scratch.heating_model_outputs.heating_source_terms[q]
                 :
                 0.0);

              const double reaction_term =
                ((advection_field.is_temperature())
                 ?
                 0.0
                 :
                 scratch.material_model_outputs.reaction_terms[q][advection_field.compositional_variable]);

              const double field_term_for_rhs
                = (use_bdf2_scheme ?
                   (scratch.old_field_values[q] *
                    (1 + time_step/old_time_step)
                    -
                    scratch.old_old_field_values[q] *
                    (time_step * time_step) /
                    (old_time_step * (time_step + old_time_step)))
                   :
                   scratch.old_field_values[q])
                  *
                  (density_c_P + latent_heat_LHS);

              Tensor<1,dim> current_u = scratch.current_velocity_values[q];
              //Subtract off the mesh velocity for ALE corrections if necessary
              if (this->get_parameters().free_surface_enabled)
                current_u -= scratch.mesh_velocity_values[q];

              const double factor = (use_bdf2_scheme)? ((2*time_step + old_time_step) /
                                                        (time_step + old_time_step)) : 1.0;

              // do the actual assembly. note that we only need to loop over the advection
              // shape functions because these are the only contributions we compute here
              for (unsigned int i=0; i<advection_dofs_per_cell; ++i)
                {
                  data.local_rhs(i)
                  += (field_term_for_rhs * scratch.phi_field[i]
                      + time_step *
                      scratch.phi_field[i]
                      * gamma
                      + scratch.phi_field[i]
                      * reaction_term)
                     *
                     scratch.finite_element_values.JxW(q);

                  for (unsigned int j=0; j<advection_dofs_per_cell; ++j)
                    {
                      data.local_matrix(i,j)
                      += (
                           (this->get_timestep() * (conductivity + artificial_viscosity)
                            * (scratch.grad_phi_field[i] * scratch.grad_phi_field[j]))
                           + ((time_step * (scratch.phi_field[i] * (current_u * scratch.grad_phi_field[j])))
                              + (factor * scratch.phi_field[i] * scratch.phi_field[j])) *
                           (density_c_P + latent_heat_LHS)
                         )
                         * scratch.finite_element_values.JxW(q);
                    }
                }
            }
        }


        std::vector<double>
        compute_advection_system_residual(const typename Simulator<dim>::AdvectionField     &advection_field,
                                          internal::Assembly::Scratch::AdvectionSystem<dim> &scratch) const
        {
          const unsigned int n_q_points = scratch.finite_element_values.n_quadrature_points;
          std::vector<double> residuals(n_q_points);

          this->get_heating_model_manager().evaluate(scratch.material_model_inputs,
                                                     scratch.material_model_outputs,
                                                     scratch.heating_model_outputs);

          for (unsigned int q=0; q < n_q_points; ++q)
            {
              const Tensor<1,dim> u = (scratch.old_velocity_values[q] +
                                       scratch.old_old_velocity_values[q]) / 2;

              const double dField_dt = (this->get_old_timestep() == 0.0) ? 0 :
                                       (
                                         ((scratch.old_field_values)[q] - (scratch.old_old_field_values)[q])
                                         / this->get_old_timestep());
              const double u_grad_field = u * (scratch.old_field_grads[q] +
                                               scratch.old_old_field_grads[q]) / 2;

              const double density       = ((advection_field.is_temperature()) ? scratch.material_model_outputs.densities[q] : 1.0);
              const double conductivity  = ((advection_field.is_temperature()) ? scratch.material_model_outputs.thermal_conductivities[q] : 0.0);
              const double c_P           = ((advection_field.is_temperature()) ? scratch.material_model_outputs.specific_heat[q] : 1.0);
              const double k_Delta_field = conductivity
                                           * (scratch.old_field_laplacians[q] +
                                              scratch.old_old_field_laplacians[q]) / 2;

              const double gamma =
                ((advection_field.is_temperature())
                 ?
                 scratch.heating_model_outputs.heating_source_terms[q]
                 :
                 0.0);

              const double latent_heat_LHS =
                ((advection_field.is_temperature())
                 ?
                 scratch.heating_model_outputs.lhs_latent_heat_terms[q]
                 :
                 0.0);

              const double dreaction_term_dt =
                (advection_field.is_temperature() || this->get_old_timestep() == 0)
                ?
                0.0
                :
                (scratch.material_model_outputs.reaction_terms[q][advection_field.compositional_variable]
                 / this->get_old_timestep());

              residuals[q]
                = std::abs((density * c_P + latent_heat_LHS) * (dField_dt + u_grad_field) - k_Delta_field - gamma
                           - dreaction_term_dt);
            }
          return residuals;
        }

        void
        local_assemble_discontinuous_advection_boundary_face_terms(const typename DoFHandler<dim>::active_cell_iterator &cell,
                                                                   const unsigned int face_no,
                                                                   const typename Simulator<dim>::AdvectionField &advection_field,
                                                                   internal::Assembly::Scratch::AdvectionSystem<dim> &scratch,
                                                                   internal::Assembly::CopyData::AdvectionSystem<dim> &data) const
        {
          const Parameters<dim> &parameters = this->get_parameters();
          const Introspection<dim> &introspection = this->introspection();
          const unsigned int n_q_points    = scratch.face_finite_element_values->n_quadrature_points;

          const double time_step = this->get_timestep();

          if (!advection_field.is_discontinuous(introspection))
            return;

          // also have the number of dofs that correspond just to the element for
          // the system we are currently trying to assemble
          const unsigned int advection_dofs_per_cell = data.local_dof_indices.size();

          Assert (advection_dofs_per_cell < scratch.face_finite_element_values->get_fe().dofs_per_cell, ExcInternalError());
          Assert (scratch.face_grad_phi_field.size() == advection_dofs_per_cell, ExcInternalError());
          Assert (scratch.face_phi_field.size() == advection_dofs_per_cell, ExcInternalError());

          const unsigned int solution_component = advection_field.component_index(introspection);

          const FEValuesExtractors::Scalar solution_field
            = (advection_field.is_temperature()
               ?
               introspection.extractors.temperature
               :
               introspection.extractors.compositional_fields[advection_field.compositional_variable]
              );

          typename DoFHandler<dim>::face_iterator face = cell->face (face_no);

          if (((parameters.fixed_temperature_boundary_indicators.find(
#if DEAL_II_VERSION_GTE(8,3,0)
                  face->boundary_id()
#else
                  face->boundary_indicator()
#endif
                )
                != parameters.fixed_temperature_boundary_indicators.end())
               && (advection_field.is_temperature()))
              ||
              (( parameters.fixed_composition_boundary_indicators.find(
#if DEAL_II_VERSION_GTE(8,3,0)
                   face->boundary_id()
#else
                   face->boundary_indicator()
#endif
                 )
                 != parameters.fixed_composition_boundary_indicators.end())
               && (!advection_field.is_temperature())))
            {
              /*
               * We are in the case of a Dirichlet temperature or composition boundary.
               * In the temperature case, impose the Dirichlet value weakly using a matrix term
               * and RHS term. In the composition case, Dirichlet conditions can only be imposed
               * on inflow boundaries, and we only have the flow-dependent terms, so we only
               * assemble the corresponding flow-dependent and matrix and RHS terms
               * if we are on an inflow boundary.
               */

              for (unsigned int q=0; q<n_q_points; ++q)
                {
                  // precompute the values of shape functions and their gradients.
                  // We only need to look up values of shape functions if they
                  // belong to 'our' component. They are zero otherwise anyway.
                  // Note that we later only look at the values that we do set here.
                  for (unsigned int k=0; k<advection_dofs_per_cell; ++k)
                    {
                      scratch.face_grad_phi_field[k] = (*scratch.face_finite_element_values)[solution_field].gradient (scratch.face_finite_element_values->get_fe().component_to_system_index(solution_component, k), q);
                      scratch.face_phi_field[k]      = (*scratch.face_finite_element_values)[solution_field].value (scratch.face_finite_element_values->get_fe().component_to_system_index(solution_component, k), q);
                    }
                  const double density_c_P              =
                    ((advection_field.is_temperature())
                     ?
                     scratch.face_material_model_outputs.densities[q] *
                     scratch.face_material_model_outputs.specific_heat[q]
                     :
                     1.0);

                  Assert (density_c_P >= 0,
                          ExcMessage ("The product of density and c_P needs to be a "
                                      "non-negative quantity."));

                  const double conductivity =
                    ((advection_field.is_temperature())
                     ?
                     scratch.face_material_model_outputs.thermal_conductivities[q]
                     :
                     0.0);
                  const double latent_heat_LHS =
                    ((advection_field.is_temperature())
                     ?
                     scratch.face_heating_model_outputs.lhs_latent_heat_terms[q]
                     :
                     0.0);
                  Assert (density_c_P + latent_heat_LHS >= 0,
                          ExcMessage ("The sum of density times c_P and the latent heat contribution "
                                      "to the left hand side needs to be a non-negative quantity."));

                  const double penalty = (advection_field.is_temperature()
                                          ?
                                          parameters.discontinuous_penalty
                                          * parameters.temperature_degree
                                          * parameters.temperature_degree
                                          / face->measure()
                                          * conductivity
                                          / (density_c_P + latent_heat_LHS)
                                          :
                                          0.0);

                  const double dirichlet_value = (advection_field.is_temperature()
                                                  ?
                                                  this->get_boundary_temperature().boundary_temperature(
#if DEAL_II_VERSION_GTE(8,3,0)
                                                    cell->face(face_no)->boundary_id(),
#else
                                                    cell->face(face_no)->boundary_indicator(),
#endif
                                                    scratch.face_finite_element_values->quadrature_point(q))
                                                  :
                                                  this->get_boundary_composition().boundary_composition(
#if DEAL_II_VERSION_GTE(8,3,0)
                                                    cell->face(face_no)->boundary_id(),
#else
                                                    cell->face(face_no)->boundary_indicator(),
#endif
                                                    scratch.face_finite_element_values->quadrature_point(q),
                                                    advection_field.compositional_variable));

                  Tensor<1,dim> current_u = scratch.face_current_velocity_values[q];
                  //Subtract off the mesh velocity for ALE corrections if necessary
                  if (parameters.free_surface_enabled)
                    current_u -= scratch.face_mesh_velocity_values[q];

                  /**
                   * The discontinuous Galerkin method uses 2 types of jumps over edges:
                   * undirected and directed jumps. Undirected jumps are dependent only
                   * on the order of the numbering of cells. Directed jumps are dependent
                   * on the direction of the flow. Thus the flow-dependent terms below are
                   * only calculated if the edge is an inflow edge.
                   */
                  const bool inflow = ((current_u * scratch.face_finite_element_values->normal_vector(q)) < 0.);

                  for (unsigned int i=0; i<advection_dofs_per_cell; ++i)
                    {
                      data.local_rhs(i)
                      += (- time_step *  conductivity
                          * scratch.face_grad_phi_field[i]
                          * scratch.face_finite_element_values->normal_vector(q)
                          * dirichlet_value

                          + time_step
                          * (density_c_P + latent_heat_LHS)
                          * penalty
                          * scratch.face_phi_field[i]
                          * dirichlet_value

                          + (inflow
                             ?
                             - (density_c_P + latent_heat_LHS)
                             * time_step
                             * (current_u
                                * scratch.face_finite_element_values->normal_vector(q))
                             * dirichlet_value
                             * scratch.face_phi_field[i]
                             :
                             0.)
                         )
                         *
                         scratch.face_finite_element_values->JxW(q);

                      // local_matrix terms
                      for (unsigned int j=0; j<advection_dofs_per_cell; ++j)
                        {
                          data.local_matrix(i,j)
                          += (- time_step *  conductivity
                              * scratch.face_grad_phi_field[i]
                              * scratch.face_finite_element_values->normal_vector(q)
                              * scratch.face_phi_field[j]

                              - time_step *  conductivity
                              * scratch.face_grad_phi_field[j]
                              * scratch.face_finite_element_values->normal_vector(q)
                              * scratch.face_phi_field[i]

                              + time_step
                              * (density_c_P + latent_heat_LHS)
                              * penalty
                              * scratch.face_phi_field[i]
                              * scratch.face_phi_field[j]

                              + (inflow
                                 ?
                                 - (density_c_P + latent_heat_LHS)
                                 * time_step
                                 * (current_u
                                    * scratch.face_finite_element_values->normal_vector(q))
                                 * scratch.face_phi_field[i]
                                 * scratch.face_phi_field[j]
                                 :
                                 0.)
                             )
                             * scratch.face_finite_element_values->JxW(q);
                        }
                    }
                }
            }
          else
            {
              //Neumann temperature term - no non-zero contribution as only homogeneous Neumann boundary conditions are implemented elsewhere for temperature
            }
        }

        void
        local_assemble_discontinuous_advection_interior_face_terms(const typename DoFHandler<dim>::active_cell_iterator &cell,
                                                                   const unsigned int face_no,
                                                                   const typename Simulator<dim>::AdvectionField &advection_field,
                                                                   internal::Assembly::Scratch::AdvectionSystem<dim> &scratch,
                                                                   internal::Assembly::CopyData::AdvectionSystem<dim> &data) const
        {
          const Parameters<dim> &parameters = this->get_parameters();
          const Introspection<dim> &introspection = this->introspection();
          const unsigned int n_q_points    = scratch.face_finite_element_values->n_quadrature_points;

          const double time_step = this->get_timestep();

          if (!advection_field.is_discontinuous(introspection))
            return;

          // also have the number of dofs that correspond just to the element for
          // the system we are currently trying to assemble
          const unsigned int advection_dofs_per_cell = data.local_dof_indices.size();

          Assert (advection_dofs_per_cell < scratch.face_finite_element_values->get_fe().dofs_per_cell, ExcInternalError());
          Assert (scratch.face_grad_phi_field.size() == advection_dofs_per_cell, ExcInternalError());
          Assert (scratch.face_phi_field.size() == advection_dofs_per_cell, ExcInternalError());

          const unsigned int solution_component = advection_field.component_index(introspection);

          const FEValuesExtractors::Scalar solution_field
            = (advection_field.is_temperature()
               ?
               introspection.extractors.temperature
               :
               introspection.extractors.compositional_fields[advection_field.compositional_variable]
              );

          typename DoFHandler<dim>::face_iterator face = cell->face (face_no);

          //interior face - no contribution on RHS
          Assert (cell->neighbor(face_no).state() == IteratorState::valid,
                  ExcInternalError());
          const typename DoFHandler<dim>::cell_iterator neighbor = cell->neighbor(face_no); //note: NOT active_cell_iterator, so this includes cells that are refined.

          if (!(face->has_children()))
            {
              if (!cell->neighbor_is_coarser(face_no) &&
                  (((neighbor->is_locally_owned()) && (cell->index() < neighbor->index()))
                   ||
                   ((!neighbor->is_locally_owned()) && (cell->subdomain_id() < neighbor->subdomain_id()))))
                {
                  Assert (cell->is_locally_owned(), ExcInternalError());
                  //cell and neighbor are equal-sized, and cell has been chosen to assemble this face, so calculate from cell

                  //how does the neighbor talk about this cell?
                  const unsigned int neighbor2=cell->neighbor_of_neighbor(face_no);

                  //set up neighbor values
                  scratch.neighbor_face_finite_element_values->reinit (neighbor, neighbor2);

                  this->compute_material_model_input_values (this->get_current_linearization_point(),
                                                             *scratch.neighbor_face_finite_element_values,
                                                             neighbor,
                                                             true,
                                                             scratch.neighbor_face_material_model_inputs);
                  this->get_material_model().evaluate(scratch.neighbor_face_material_model_inputs,
                                                      scratch.neighbor_face_material_model_outputs);

                  HeatingModel::HeatingModelOutputs neighbor_face_heating_model_outputs(n_q_points, parameters.n_compositional_fields);
                  this->get_heating_model_manager().evaluate(scratch.neighbor_face_material_model_inputs,
                                                             scratch.neighbor_face_material_model_outputs,
                                                             neighbor_face_heating_model_outputs);

                  std::vector<types::global_dof_index> neighbor_dof_indices (scratch.face_finite_element_values->get_fe().dofs_per_cell);
                  // get all dof indices on the neighbor, then extract those
                  // that correspond to the solution_field we are interested in
                  neighbor->get_dof_indices (neighbor_dof_indices);
                  for (unsigned int i=0; i<advection_dofs_per_cell; ++i)
                    data.neighbor_dof_indices[face_no * GeometryInfo<dim>::max_children_per_face][i] = neighbor_dof_indices[scratch.face_finite_element_values->get_fe().component_to_system_index(solution_component, i)];
                  data.assembled_matrices[face_no * GeometryInfo<dim>::max_children_per_face] = true;

                  for (unsigned int q=0; q<n_q_points; ++q)
                    {
                      // precompute the values of shape functions and their gradients.
                      // We only need to look up values of shape functions if they
                      // belong to 'our' component. They are zero otherwise anyway.
                      // Note that we later only look at the values that we do set here.
                      for (unsigned int k=0; k<advection_dofs_per_cell; ++k)
                        {
                          scratch.face_grad_phi_field[k]          = (*scratch.face_finite_element_values)[solution_field].gradient (scratch.face_finite_element_values->get_fe().component_to_system_index(solution_component, k), q);
                          scratch.face_phi_field[k]               = (*scratch.face_finite_element_values)[solution_field].value (scratch.face_finite_element_values->get_fe().component_to_system_index(solution_component, k), q);
                          scratch.neighbor_face_grad_phi_field[k] = (*scratch.neighbor_face_finite_element_values)[solution_field].gradient (scratch.neighbor_face_finite_element_values->get_fe().component_to_system_index(solution_component, k), q);
                          scratch.neighbor_face_phi_field[k]      = (*scratch.neighbor_face_finite_element_values)[solution_field].value (scratch.neighbor_face_finite_element_values->get_fe().component_to_system_index(solution_component, k), q);
                        }

                      const double density_c_P              =
                        ((advection_field.is_temperature())
                         ?
                         scratch.face_material_model_outputs.densities[q] *
                         scratch.face_material_model_outputs.specific_heat[q]
                         :
                         1.0);

                      Assert (density_c_P >= 0,
                              ExcMessage ("The product of density and c_P needs to be a "
                                          "non-negative quantity."));

                      const double conductivity =
                        ((advection_field.is_temperature())
                         ?
                         scratch.face_material_model_outputs.thermal_conductivities[q]
                         :
                         0.0);
                      const double latent_heat_LHS =
                        ((advection_field.is_temperature())
                         ?
                         scratch.face_heating_model_outputs.lhs_latent_heat_terms[q]
                         :
                         0.0);
                      Assert (density_c_P + latent_heat_LHS >= 0,
                              ExcMessage ("The sum of density times c_P and the latent heat contribution "
                                          "to the left hand side needs to be a non-negative quantity."));

                      const double penalty = (advection_field.is_temperature()
                                              ?
                                              parameters.discontinuous_penalty
                                              * parameters.temperature_degree
                                              * parameters.temperature_degree
                                              / face->measure()
                                              * conductivity
                                              / (density_c_P + latent_heat_LHS)
                                              :
                                              0.0);

                      Tensor<1,dim> current_u = scratch.face_current_velocity_values[q];
                      //Subtract off the mesh velocity for ALE corrections if necessary
                      if (parameters.free_surface_enabled)
                        current_u -= scratch.face_mesh_velocity_values[q];

                      const double neighbor_density_c_P              =
                        ((advection_field.is_temperature())
                         ?
                         scratch.neighbor_face_material_model_outputs.densities[q] *
                         scratch.neighbor_face_material_model_outputs.specific_heat[q]
                         :
                         1.0);

                      Assert (neighbor_density_c_P >= 0,
                              ExcMessage ("The product of density and c_P on the neighbor needs to be a "
                                          "non-negative quantity."));

                      const double neighbor_conductivity =
                        ((advection_field.is_temperature())
                         ?
                         scratch.neighbor_face_material_model_outputs.thermal_conductivities[q]
                         :
                         0.0);
                      const double neighbor_latent_heat_LHS =
                        ((advection_field.is_temperature())
                         ?
                         neighbor_face_heating_model_outputs.lhs_latent_heat_terms[q]
                         :
                         0.0);
                      Assert (neighbor_density_c_P + neighbor_latent_heat_LHS >= 0,
                              ExcMessage ("The sum of density times c_P and the latent heat contribution "
                                          "to the left hand side on the neighbor needs to be a non-negative quantity."));

                      const double neighbor_penalty = (advection_field.is_temperature()
                                                       ?
                                                       parameters.discontinuous_penalty
                                                       * parameters.temperature_degree
                                                       * parameters.temperature_degree
                                                       / neighbor->face(neighbor2)->measure()
                                                       * neighbor_conductivity
                                                       / (neighbor_density_c_P + neighbor_latent_heat_LHS)
                                                       :
                                                       0.0);

                      const double max_penalty = std::max(penalty, neighbor_penalty);

                      const double max_density_c_P_and_latent_heat =
                        std::max(density_c_P + latent_heat_LHS,
                                 neighbor_density_c_P + neighbor_latent_heat_LHS);

                      Assert (numbers::is_finite(max_density_c_P_and_latent_heat),
                              ExcMessage ("The maximum product of density and c_P plus latent heat LHS on the neighbor needs to be a finite quantity."));
                      Assert (max_density_c_P_and_latent_heat >= 0,
                              ExcMessage ("The maximum product of density and c_P plus latent heat LHS on the neighbor needs to be a "
                                          "non-negative quantity."));

                      /**
                       * The discontinuous Galerkin method uses 2 types of jumps over edges:
                       * undirected and directed jumps. Undirected jumps are dependent only
                       * on the order of the numbering of cells. Directed jumps are dependent
                       * on the direction of the flow. Thus the flow-dependent terms below are
                       * only calculated if the edge is an inflow edge.
                       */
                      const bool inflow = ((current_u * scratch.face_finite_element_values->normal_vector(q)) < 0.);

                      for (unsigned int i=0; i<advection_dofs_per_cell; ++i)
                        {
                          for (unsigned int j=0; j<advection_dofs_per_cell; ++j)
                            {
                              data.local_matrix(i,j)
                              += (- 0.5 * time_step * conductivity
                                  * scratch.face_grad_phi_field[i]
                                  * scratch.face_finite_element_values->normal_vector(q)
                                  * scratch.face_phi_field[j]

                                  - 0.5 * time_step * conductivity
                                  * scratch.face_grad_phi_field[j]
                                  * scratch.face_finite_element_values->normal_vector(q)
                                  * scratch.face_phi_field[i]

                                  + time_step
                                  * max_density_c_P_and_latent_heat
                                  * max_penalty
                                  * scratch.face_phi_field[i]
                                  * scratch.face_phi_field[j]

                                  - (inflow
                                     ?
                                     (density_c_P + latent_heat_LHS)
                                     * time_step
                                     * (current_u
                                        * scratch.face_finite_element_values->normal_vector(q))
                                     * scratch.face_phi_field[i]
                                     * scratch.face_phi_field[j]
                                     :
                                     0.)
                                 )
                                 * scratch.face_finite_element_values->JxW(q);

                              data.local_matrices_int_ext[face_no * GeometryInfo<dim>::max_children_per_face](i,j)
                              += (- 0.5 * time_step * neighbor_conductivity
                                  * scratch.neighbor_face_grad_phi_field[j]
                                  * scratch.face_finite_element_values->normal_vector(q)
                                  * scratch.face_phi_field[i]

                                  + 0.5 * time_step * conductivity
                                  * scratch.face_grad_phi_field[i]
                                  * scratch.face_finite_element_values->normal_vector(q)
                                  * scratch.neighbor_face_phi_field[j]

                                  - time_step
                                  * max_density_c_P_and_latent_heat
                                  * max_penalty
                                  * scratch.neighbor_face_phi_field[j]
                                  * scratch.face_phi_field[i]

                                  + (inflow
                                     ?
                                     (density_c_P + latent_heat_LHS)
                                     * time_step
                                     * (current_u
                                        * scratch.face_finite_element_values->normal_vector(q))
                                     * scratch.face_phi_field[i]
                                     * scratch.neighbor_face_phi_field[j]
                                     :
                                     0.)
                                 )
                                 * scratch.face_finite_element_values->JxW(q);

                              data.local_matrices_ext_int[face_no * GeometryInfo<dim>::max_children_per_face](i,j)
                              += (+ 0.5 * time_step * conductivity
                                  * scratch.face_grad_phi_field[j]
                                  * scratch.face_finite_element_values->normal_vector(q)
                                  * scratch.neighbor_face_phi_field[i]

                                  - 0.5 * time_step * neighbor_conductivity
                                  * scratch.neighbor_face_grad_phi_field[i]
                                  * scratch.face_finite_element_values->normal_vector(q)
                                  * scratch.face_phi_field[j]

                                  - time_step
                                  * max_density_c_P_and_latent_heat
                                  * max_penalty
                                  * scratch.face_phi_field[j]
                                  * scratch.neighbor_face_phi_field[i]

                                  - (!inflow
                                     ?
                                     (neighbor_density_c_P + neighbor_latent_heat_LHS)
                                     * time_step
                                     * (current_u
                                        * scratch.face_finite_element_values->normal_vector(q))
                                     * scratch.neighbor_face_phi_field[i]
                                     * scratch.face_phi_field[j]
                                     :
                                     0.)
                                 )
                                 * scratch.face_finite_element_values->JxW(q);

                              data.local_matrices_ext_ext[face_no * GeometryInfo<dim>::max_children_per_face](i,j)
                              += (+ 0.5 * time_step * neighbor_conductivity
                                  * scratch.neighbor_face_grad_phi_field[i]
                                  * scratch.face_finite_element_values->normal_vector(q)
                                  * scratch.neighbor_face_phi_field[j]

                                  + 0.5 * time_step * neighbor_conductivity
                                  * scratch.neighbor_face_grad_phi_field[j]
                                  * scratch.face_finite_element_values->normal_vector(q)
                                  * scratch.neighbor_face_phi_field[i]

                                  + time_step
                                  * max_density_c_P_and_latent_heat
                                  * max_penalty
                                  * scratch.neighbor_face_phi_field[i]
                                  * scratch.neighbor_face_phi_field[j]

                                  + (!inflow
                                     ?
                                     (neighbor_density_c_P + neighbor_latent_heat_LHS)
                                     * time_step
                                     * (current_u
                                        * scratch.face_finite_element_values->normal_vector(q))
                                     * scratch.neighbor_face_phi_field[i]
                                     * scratch.neighbor_face_phi_field[j]
                                     :
                                     0.)
                                 )
                                 * scratch.face_finite_element_values->JxW(q);
                            }
                        }
                    }
                }
              else
                {
                  /* neighbor is taking responsibility for assembly of this face, because
                   * either (1) neighbor is coarser, or
                   *        (2) neighbor is equally-sized and
                   *           (a) neighbor is on a different subdomain, with lower subdmain_id(), or
                   *           (b) neighbor is on the same subdomain and has lower index().
                  */
                }
            }
          else //face->has_children(), so always assemble from here.
            {
              //how does the neighbor talk about this cell?
              const unsigned int neighbor2 = cell->neighbor_face_no(face_no);

              //loop over subfaces
              for (unsigned int subface_no=0; subface_no<face->number_of_children(); ++subface_no)
                {
<<<<<<< HEAD
                  const typename DoFHandler<dim>::active_cell_iterator neighbor_child
                    = cell->neighbor_child_on_subface (face_no, subface_no);

                  //set up subface values
                  scratch.subface_finite_element_values->reinit (cell, face_no, subface_no);

                  //subface->face
                  (*scratch.subface_finite_element_values)[introspection.extractors.velocities].get_function_values(this->get_current_linearization_point(),
                      scratch.face_current_velocity_values);

                  //get the mesh velocity, as we need to subtract it off of the advection systems
                  if (parameters.free_surface_enabled)
                    (*scratch.subface_finite_element_values)[introspection.extractors.velocities].get_function_values(this->get_mesh_velocity(),
                        scratch.face_mesh_velocity_values);

                  //get the mesh velocity, as we need to subtract it off of the advection systems
                  if (parameters.free_surface_enabled)
                    (*scratch.subface_finite_element_values)[introspection.extractors.velocities].get_function_values(this->get_mesh_velocity(),
                        scratch.face_mesh_velocity_values);

                  this->compute_material_model_input_values (this->get_current_linearization_point(),
                                                             *scratch.subface_finite_element_values,
                                                             cell,
                                                             true,
                                                             scratch.face_material_model_inputs);
                  this->get_material_model().evaluate(scratch.face_material_model_inputs,
                                                      scratch.face_material_model_outputs);

                  HeatingModel::HeatingModelOutputs face_heating_model_outputs(n_q_points, parameters.n_compositional_fields);
                  this->get_heating_model_manager().evaluate(scratch.face_material_model_inputs,
                                                             scratch.face_material_model_outputs,
                                                             face_heating_model_outputs);

                  //set up neighbor values
                  scratch.neighbor_face_finite_element_values->reinit (neighbor_child, neighbor2);

                  this->compute_material_model_input_values (this->get_current_linearization_point(),
                                                             *scratch.neighbor_face_finite_element_values,
                                                             neighbor_child,
                                                             true,
                                                             scratch.neighbor_face_material_model_inputs);
                  this->get_material_model().evaluate(scratch.neighbor_face_material_model_inputs,
                                                      scratch.neighbor_face_material_model_outputs);

                  HeatingModel::HeatingModelOutputs neighbor_face_heating_model_outputs(n_q_points, parameters.n_compositional_fields);
                  this->get_heating_model_manager().evaluate(scratch.neighbor_face_material_model_inputs,
                                                             scratch.neighbor_face_material_model_outputs,
                                                             neighbor_face_heating_model_outputs);

                  std::vector<types::global_dof_index> neighbor_dof_indices (scratch.face_finite_element_values->get_fe().dofs_per_cell);
                  // get all dof indices on the neighbor, then extract those
                  // that correspond to the solution_field we are interested in
                  neighbor_child->get_dof_indices (neighbor_dof_indices);
                  for (unsigned int i=0; i<advection_dofs_per_cell; ++i)
                    data.neighbor_dof_indices[face_no * GeometryInfo<dim>::max_children_per_face + subface_no][i] = neighbor_dof_indices[scratch.subface_finite_element_values->get_fe().component_to_system_index(solution_component, i)];
                  data.assembled_matrices[face_no * GeometryInfo<dim>::max_children_per_face + subface_no] = true;
=======
                  if (!cell->neighbor_is_coarser(face_no) &&
                      (((neighbor->is_locally_owned()) && (cell->index() < neighbor->index()))
                       ||
                       ((!neighbor->is_locally_owned()) && (cell->subdomain_id() < neighbor->subdomain_id()))))
                    {
                      Assert (cell->is_locally_owned(), ExcInternalError());
                      //cell and neighbor are equal-sized, and cell has been chosen to assemble this face, so calculate from cell

                      //how does the neighbor talk about this cell?
                      const unsigned int neighbor2=cell->neighbor_of_neighbor(face_no);

                      //set up neighbor values
                      scratch.neighbor_face_finite_element_values->reinit (neighbor, neighbor2);

                      this->compute_material_model_input_values (this->get_current_linearization_point(),
                                                                 *scratch.neighbor_face_finite_element_values,
                                                                 neighbor,
                                                                 true,
                                                                 scratch.neighbor_face_material_model_inputs);
                      this->get_material_model().evaluate(scratch.neighbor_face_material_model_inputs,
                                                          scratch.neighbor_face_material_model_outputs);

                      this->get_heating_model_manager().evaluate(scratch.neighbor_face_material_model_inputs,
                                                                 scratch.neighbor_face_material_model_outputs,
                                                                 scratch.neighbor_face_heating_model_outputs);

                      std::vector<types::global_dof_index> neighbor_dof_indices (scratch.face_finite_element_values->get_fe().dofs_per_cell);
                      // get all dof indices on the neighbor, then extract those
                      // that correspond to the solution_field we are interested in
                      neighbor->get_dof_indices (neighbor_dof_indices);
                      for (unsigned int i=0; i<advection_dofs_per_cell; ++i)
                        data.neighbor_dof_indices[face_no * GeometryInfo<dim>::max_children_per_face][i] = neighbor_dof_indices[scratch.face_finite_element_values->get_fe().component_to_system_index(solution_component, i)];
                      data.assembled_matrices[face_no * GeometryInfo<dim>::max_children_per_face] = true;
>>>>>>> d6b12975

                  for (unsigned int q=0; q<n_q_points; ++q)
                    {
                      // precompute the values of shape functions and their gradients.
                      // We only need to look up values of shape functions if they
                      // belong to 'our' component. They are zero otherwise anyway.
                      // Note that we later only look at the values that we do set here.
                      for (unsigned int k=0; k<advection_dofs_per_cell; ++k)
                        {
                          scratch.face_grad_phi_field[k]          = (*scratch.subface_finite_element_values)[solution_field].gradient (scratch.subface_finite_element_values->get_fe().component_to_system_index(solution_component, k), q);
                          scratch.face_phi_field[k]               = (*scratch.subface_finite_element_values)[solution_field].value (scratch.subface_finite_element_values->get_fe().component_to_system_index(solution_component, k), q);
                          scratch.neighbor_face_grad_phi_field[k] = (*scratch.neighbor_face_finite_element_values)[solution_field].gradient (scratch.neighbor_face_finite_element_values->get_fe().component_to_system_index(solution_component, k), q);
                          scratch.neighbor_face_phi_field[k]      = (*scratch.neighbor_face_finite_element_values)[solution_field].value (scratch.neighbor_face_finite_element_values->get_fe().component_to_system_index(solution_component, k), q);
                        }

                      const double density_c_P              =
                        ((advection_field.is_temperature())
                         ?
                         scratch.face_material_model_outputs.densities[q] *
                         scratch.face_material_model_outputs.specific_heat[q]
                         :
                         1.0);

                      Assert (density_c_P >= 0,
                              ExcMessage ("The product of density and c_P needs to be a "
                                          "non-negative quantity."));

                      const double conductivity =
                        ((advection_field.is_temperature())
                         ?
                         scratch.face_material_model_outputs.thermal_conductivities[q]
                         :
                         0.0);
                      const double latent_heat_LHS =
                        ((advection_field.is_temperature())
                         ?
                         face_heating_model_outputs.lhs_latent_heat_terms[q]
                         :
                         0.0);
                      Assert (density_c_P + latent_heat_LHS >= 0,
                              ExcMessage ("The sum of density times c_P and the latent heat contribution "
                                          "to the left hand side needs to be a non-negative quantity."));

                      const double penalty = (advection_field.is_temperature()
                                              ?
                                              parameters.discontinuous_penalty
                                              * parameters.temperature_degree
                                              * parameters.temperature_degree
                                              / face->measure()
                                              * conductivity
                                              / (density_c_P + latent_heat_LHS)
                                              :
                                              0.0);

                      Tensor<1,dim> current_u = scratch.face_current_velocity_values[q];
                      //Subtract off the mesh velocity for ALE corrections if necessary
                      if (parameters.free_surface_enabled)
                        current_u -= scratch.face_mesh_velocity_values[q];

                      const double neighbor_density_c_P              =
                        ((advection_field.is_temperature())
                         ?
                         scratch.neighbor_face_material_model_outputs.densities[q] *
                         scratch.neighbor_face_material_model_outputs.specific_heat[q]
                         :
                         1.0);

                      Assert (neighbor_density_c_P >= 0,
                              ExcMessage ("The product of density and c_P on the neighbor needs to be a "
                                          "non-negative quantity."));

                      const double neighbor_conductivity =
                        ((advection_field.is_temperature())
                         ?
                         scratch.neighbor_face_material_model_outputs.thermal_conductivities[q]
                         :
                         0.0);
                      const double neighbor_latent_heat_LHS =
                        ((advection_field.is_temperature())
                         ?
                         neighbor_face_heating_model_outputs.lhs_latent_heat_terms[q]
                         :
                         0.0);
                      Assert (neighbor_density_c_P + neighbor_latent_heat_LHS >= 0,
                              ExcMessage ("The sum of density times c_P and the latent heat contribution "
                                          "to the left hand side on the neighbor needs to be a non-negative quantity."));

                      const double neighbor_penalty = (advection_field.is_temperature()
                                                       ?
                                                       parameters.discontinuous_penalty
                                                       * parameters.temperature_degree
                                                       * parameters.temperature_degree
                                                       / neighbor_child->face(neighbor2)->measure()
                                                       * neighbor_conductivity
                                                       / (neighbor_density_c_P + neighbor_latent_heat_LHS)
                                                       :
                                                       0.0);

                      const double max_penalty = std::max(penalty, neighbor_penalty);

                      const double max_density_c_P_and_latent_heat =
                        std::max(density_c_P + latent_heat_LHS,
                                 neighbor_density_c_P + neighbor_latent_heat_LHS);

                      Assert (numbers::is_finite(max_density_c_P_and_latent_heat),
                              ExcMessage ("The maximum product of density and c_P plus latent heat LHS on the neighbor needs to be a finite quantity."));
                      Assert (max_density_c_P_and_latent_heat >= 0,
                              ExcMessage ("The maximum product of density and c_P plus latent heat LHS on the neighbor needs to be a "
                                          "non-negative quantity."));

<<<<<<< HEAD
                      /**
                       * The discontinuous Galerkin method uses 2 types of jumps over edges:
                       * undirected and directed jumps. Undirected jumps are dependent only
                       * on the order of the numbering of cells. Directed jumps are dependent
                       * on the direction of the flow. Thus the flow-dependent terms below are
                       * only calculated if the edge is an inflow edge.
                       */
                      const bool inflow = ((current_u * scratch.subface_finite_element_values->normal_vector(q)) < 0.);

                      for (unsigned int i=0; i<advection_dofs_per_cell; ++i)
                        {
                          for (unsigned int j=0; j<advection_dofs_per_cell; ++j)
=======
                          const double neighbor_conductivity =
                            ((advection_field.is_temperature())
                             ?
                             scratch.neighbor_face_material_model_outputs.thermal_conductivities[q]
                             :
                             0.0);
                          const double neighbor_latent_heat_LHS =
                            ((advection_field.is_temperature())
                             ?
                             scratch.neighbor_face_heating_model_outputs.lhs_latent_heat_terms[q]
                             :
                             0.0);
                          Assert (neighbor_density_c_P + neighbor_latent_heat_LHS >= 0,
                                  ExcMessage ("The sum of density times c_P and the latent heat contribution "
                                              "to the left hand side on the neighbor needs to be a non-negative quantity."));

                          const double neighbor_penalty = (advection_field.is_temperature()
                                                           ?
                                                           parameters.discontinuous_penalty
                                                           * parameters.temperature_degree
                                                           * parameters.temperature_degree
                                                           / neighbor->face(neighbor2)->measure()
                                                           * neighbor_conductivity
                                                           / (neighbor_density_c_P + neighbor_latent_heat_LHS)
                                                           :
                                                           0.0);

                          const double max_penalty = std::max(penalty, neighbor_penalty);

                          const double max_density_c_P_and_latent_heat =
                            std::max(density_c_P + latent_heat_LHS,
                                     neighbor_density_c_P + neighbor_latent_heat_LHS);

                          Assert (numbers::is_finite(max_density_c_P_and_latent_heat),
                                  ExcMessage ("The maximum product of density and c_P plus latent heat LHS on the neighbor needs to be a finite quantity."));
                          Assert (max_density_c_P_and_latent_heat >= 0,
                                  ExcMessage ("The maximum product of density and c_P plus latent heat LHS on the neighbor needs to be a "
                                              "non-negative quantity."));

                          /**
                           * The discontinuous Galerkin method uses 2 types of jumps over edges:
                           * undirected and directed jumps. Undirected jumps are dependent only
                           * on the order of the numbering of cells. Directed jumps are dependent
                           * on the direction of the flow. Thus the flow-dependent terms below are
                           * only calculated if the edge is an inflow edge.
                           */
                          const bool inflow = ((current_u * scratch.face_finite_element_values->normal_vector(q)) < 0.);

                          for (unsigned int i=0; i<advection_dofs_per_cell; ++i)
>>>>>>> d6b12975
                            {
                              data.local_matrix(i,j)
                              += (- 0.5 * time_step * conductivity
                                  * scratch.face_grad_phi_field[i]
                                  * scratch.subface_finite_element_values->normal_vector(q)
                                  * scratch.face_phi_field[j]

                                  - 0.5 * time_step * conductivity
                                  * scratch.face_grad_phi_field[j]
                                  * scratch.subface_finite_element_values->normal_vector(q)
                                  * scratch.face_phi_field[i]

                                  + time_step
                                  * max_density_c_P_and_latent_heat
                                  * max_penalty
                                  * scratch.face_phi_field[i]
                                  * scratch.face_phi_field[j]

                                  - (inflow
                                     ?
                                     (density_c_P + latent_heat_LHS)
                                     * time_step
                                     * (current_u
                                        * scratch.subface_finite_element_values->normal_vector(q))
                                     * scratch.face_phi_field[i]
                                     * scratch.face_phi_field[j]
                                     :
                                     0.)
                                 )
                                 * scratch.subface_finite_element_values->JxW(q);

                              data.local_matrices_int_ext[face_no * GeometryInfo<dim>::max_children_per_face + subface_no](i,j)
                              += (- 0.5 * time_step * neighbor_conductivity
                                  * scratch.neighbor_face_grad_phi_field[j]
                                  * scratch.subface_finite_element_values->normal_vector(q)
                                  * scratch.face_phi_field[i]

<<<<<<< HEAD
                                  + 0.5 * time_step * conductivity
                                  * scratch.face_grad_phi_field[i]
                                  * scratch.subface_finite_element_values->normal_vector(q)
                                  * scratch.neighbor_face_phi_field[j]
=======
                      //get the mesh velocity, as we need to subtract it off of the advection systems
                      if (parameters.free_surface_enabled)
                        (*scratch.subface_finite_element_values)[introspection.extractors.velocities].get_function_values(this->get_mesh_velocity(),
                            scratch.face_mesh_velocity_values);

                      this->compute_material_model_input_values (this->get_current_linearization_point(),
                                                                 *scratch.subface_finite_element_values,
                                                                 cell,
                                                                 true,
                                                                 scratch.face_material_model_inputs);
                      this->get_material_model().evaluate(scratch.face_material_model_inputs,
                                                          scratch.face_material_model_outputs);

                      this->get_heating_model_manager().evaluate(scratch.face_material_model_inputs,
                                                                 scratch.face_material_model_outputs,
                                                                 scratch.face_heating_model_outputs);

                      //set up neighbor values
                      scratch.neighbor_face_finite_element_values->reinit (neighbor_child, neighbor2);

                      this->compute_material_model_input_values (this->get_current_linearization_point(),
                                                                 *scratch.neighbor_face_finite_element_values,
                                                                 neighbor_child,
                                                                 true,
                                                                 scratch.neighbor_face_material_model_inputs);
                      this->get_material_model().evaluate(scratch.neighbor_face_material_model_inputs,
                                                          scratch.neighbor_face_material_model_outputs);

                      this->get_heating_model_manager().evaluate(scratch.neighbor_face_material_model_inputs,
                                                                 scratch.neighbor_face_material_model_outputs,
                                                                 scratch.neighbor_face_heating_model_outputs);

                      std::vector<types::global_dof_index> neighbor_dof_indices (scratch.face_finite_element_values->get_fe().dofs_per_cell);
                      // get all dof indices on the neighbor, then extract those
                      // that correspond to the solution_field we are interested in
                      neighbor_child->get_dof_indices (neighbor_dof_indices);
                      for (unsigned int i=0; i<advection_dofs_per_cell; ++i)
                        data.neighbor_dof_indices[face_no * GeometryInfo<dim>::max_children_per_face + subface_no][i] = neighbor_dof_indices[scratch.subface_finite_element_values->get_fe().component_to_system_index(solution_component, i)];
                      data.assembled_matrices[face_no * GeometryInfo<dim>::max_children_per_face + subface_no] = true;
>>>>>>> d6b12975

                                  - time_step
                                  * max_density_c_P_and_latent_heat
                                  * max_penalty
                                  * scratch.neighbor_face_phi_field[j]
                                  * scratch.face_phi_field[i]

                                  + (inflow
                                     ?
                                     (density_c_P + latent_heat_LHS)
                                     * time_step
                                     * (current_u
                                        * scratch.subface_finite_element_values->normal_vector(q))
                                     * scratch.face_phi_field[i]
                                     * scratch.neighbor_face_phi_field[j]
                                     :
                                     0.)
                                 )
                                 * scratch.subface_finite_element_values->JxW(q);

                              data.local_matrices_ext_int[face_no * GeometryInfo<dim>::max_children_per_face + subface_no](i,j)
                              += (+ 0.5 * time_step * conductivity
                                  * scratch.face_grad_phi_field[j]
                                  * scratch.subface_finite_element_values->normal_vector(q)
                                  * scratch.neighbor_face_phi_field[i]

<<<<<<< HEAD
                                  - 0.5 * time_step * neighbor_conductivity
                                  * scratch.neighbor_face_grad_phi_field[i]
                                  * scratch.subface_finite_element_values->normal_vector(q)
                                  * scratch.face_phi_field[j]
=======
                          const double conductivity =
                            ((advection_field.is_temperature())
                             ?
                             scratch.face_material_model_outputs.thermal_conductivities[q]
                             :
                             0.0);
                          const double latent_heat_LHS =
                            ((advection_field.is_temperature())
                             ?
                             scratch.face_heating_model_outputs.lhs_latent_heat_terms[q]
                             :
                             0.0);
                          Assert (density_c_P + latent_heat_LHS >= 0,
                                  ExcMessage ("The sum of density times c_P and the latent heat contribution "
                                              "to the left hand side needs to be a non-negative quantity."));
>>>>>>> d6b12975

                                  - time_step
                                  * max_density_c_P_and_latent_heat
                                  * max_penalty
                                  * scratch.face_phi_field[j]
                                  * scratch.neighbor_face_phi_field[i]

                                  - (!inflow
                                     ?
                                     (neighbor_density_c_P + neighbor_latent_heat_LHS)
                                     * time_step
                                     * (current_u
                                        * scratch.subface_finite_element_values->normal_vector(q))
                                     * scratch.neighbor_face_phi_field[i]
                                     * scratch.face_phi_field[j]
                                     :
                                     0.)
                                 )
                                 * scratch.subface_finite_element_values->JxW(q);

                              data.local_matrices_ext_ext[face_no * GeometryInfo<dim>::max_children_per_face + subface_no](i,j)
                              += (+ 0.5 * time_step * neighbor_conductivity
                                  * scratch.neighbor_face_grad_phi_field[i]
                                  * scratch.subface_finite_element_values->normal_vector(q)
                                  * scratch.neighbor_face_phi_field[j]

                                  + 0.5 * time_step * neighbor_conductivity
                                  * scratch.neighbor_face_grad_phi_field[j]
                                  * scratch.subface_finite_element_values->normal_vector(q)
                                  * scratch.neighbor_face_phi_field[i]

                                  + time_step
                                  * max_density_c_P_and_latent_heat
                                  * max_penalty
                                  * scratch.neighbor_face_phi_field[i]
                                  * scratch.neighbor_face_phi_field[j]

<<<<<<< HEAD
                                  + (!inflow
                                     ?
                                     (neighbor_density_c_P + neighbor_latent_heat_LHS)
                                     * time_step
                                     * (current_u
                                        * scratch.subface_finite_element_values->normal_vector(q))
                                     * scratch.neighbor_face_phi_field[i]
                                     * scratch.neighbor_face_phi_field[j]
                                     :
                                     0.)
                                 )
                                 * scratch.subface_finite_element_values->JxW(q);
=======
                          const double neighbor_conductivity =
                            ((advection_field.is_temperature())
                             ?
                             scratch.neighbor_face_material_model_outputs.thermal_conductivities[q]
                             :
                             0.0);
                          const double neighbor_latent_heat_LHS =
                            ((advection_field.is_temperature())
                             ?
                             scratch.neighbor_face_heating_model_outputs.lhs_latent_heat_terms[q]
                             :
                             0.0);
                          Assert (neighbor_density_c_P + neighbor_latent_heat_LHS >= 0,
                                  ExcMessage ("The sum of density times c_P and the latent heat contribution "
                                              "to the left hand side on the neighbor needs to be a non-negative quantity."));

                          const double neighbor_penalty = (advection_field.is_temperature()
                                                           ?
                                                           parameters.discontinuous_penalty
                                                           * parameters.temperature_degree
                                                           * parameters.temperature_degree
                                                           / neighbor_child->face(neighbor2)->measure()
                                                           * neighbor_conductivity
                                                           / (neighbor_density_c_P + neighbor_latent_heat_LHS)
                                                           :
                                                           0.0);

                          const double max_penalty = std::max(penalty, neighbor_penalty);

                          const double max_density_c_P_and_latent_heat =
                            std::max(density_c_P + latent_heat_LHS,
                                     neighbor_density_c_P + neighbor_latent_heat_LHS);

                          Assert (numbers::is_finite(max_density_c_P_and_latent_heat),
                                  ExcMessage ("The maximum product of density and c_P plus latent heat LHS on the neighbor needs to be a finite quantity."));
                          Assert (max_density_c_P_and_latent_heat >= 0,
                                  ExcMessage ("The maximum product of density and c_P plus latent heat LHS on the neighbor needs to be a "
                                              "non-negative quantity."));

                          /**
                           * The discontinuous Galerkin method uses 2 types of jumps over edges:
                           * undirected and directed jumps. Undirected jumps are dependent only
                           * on the order of the numbering of cells. Directed jumps are dependent
                           * on the direction of the flow. Thus the flow-dependent terms below are
                           * only calculated if the edge is an inflow edge.
                           */
                          const bool inflow = ((current_u * scratch.subface_finite_element_values->normal_vector(q)) < 0.);

                          for (unsigned int i=0; i<advection_dofs_per_cell; ++i)
                            {
                              for (unsigned int j=0; j<advection_dofs_per_cell; ++j)
                                {
                                  data.local_matrix(i,j)
                                  += (- 0.5 * time_step * conductivity
                                      * scratch.face_grad_phi_field[i]
                                      * scratch.subface_finite_element_values->normal_vector(q)
                                      * scratch.face_phi_field[j]

                                      - 0.5 * time_step * conductivity
                                      * scratch.face_grad_phi_field[j]
                                      * scratch.subface_finite_element_values->normal_vector(q)
                                      * scratch.face_phi_field[i]

                                      + time_step
                                      * max_density_c_P_and_latent_heat
                                      * max_penalty
                                      * scratch.face_phi_field[i]
                                      * scratch.face_phi_field[j]

                                      - (inflow
                                         ?
                                         (density_c_P + latent_heat_LHS)
                                         * time_step
                                         * (current_u
                                            * scratch.subface_finite_element_values->normal_vector(q))
                                         * scratch.face_phi_field[i]
                                         * scratch.face_phi_field[j]
                                         :
                                         0.)
                                     )
                                     * scratch.subface_finite_element_values->JxW(q);

                                  data.local_matrices_int_ext[face_no * GeometryInfo<dim>::max_children_per_face + subface_no](i,j)
                                  += (- 0.5 * time_step * neighbor_conductivity
                                      * scratch.neighbor_face_grad_phi_field[j]
                                      * scratch.subface_finite_element_values->normal_vector(q)
                                      * scratch.face_phi_field[i]

                                      + 0.5 * time_step * conductivity
                                      * scratch.face_grad_phi_field[i]
                                      * scratch.subface_finite_element_values->normal_vector(q)
                                      * scratch.neighbor_face_phi_field[j]

                                      - time_step
                                      * max_density_c_P_and_latent_heat
                                      * max_penalty
                                      * scratch.neighbor_face_phi_field[j]
                                      * scratch.face_phi_field[i]

                                      + (inflow
                                         ?
                                         (density_c_P + latent_heat_LHS)
                                         * time_step
                                         * (current_u
                                            * scratch.subface_finite_element_values->normal_vector(q))
                                         * scratch.face_phi_field[i]
                                         * scratch.neighbor_face_phi_field[j]
                                         :
                                         0.)
                                     )
                                     * scratch.subface_finite_element_values->JxW(q);

                                  data.local_matrices_ext_int[face_no * GeometryInfo<dim>::max_children_per_face + subface_no](i,j)
                                  += (+ 0.5 * time_step * conductivity
                                      * scratch.face_grad_phi_field[j]
                                      * scratch.subface_finite_element_values->normal_vector(q)
                                      * scratch.neighbor_face_phi_field[i]

                                      - 0.5 * time_step * neighbor_conductivity
                                      * scratch.neighbor_face_grad_phi_field[i]
                                      * scratch.subface_finite_element_values->normal_vector(q)
                                      * scratch.face_phi_field[j]

                                      - time_step
                                      * max_density_c_P_and_latent_heat
                                      * max_penalty
                                      * scratch.face_phi_field[j]
                                      * scratch.neighbor_face_phi_field[i]

                                      - (!inflow
                                         ?
                                         (neighbor_density_c_P + neighbor_latent_heat_LHS)
                                         * time_step
                                         * (current_u
                                            * scratch.subface_finite_element_values->normal_vector(q))
                                         * scratch.neighbor_face_phi_field[i]
                                         * scratch.face_phi_field[j]
                                         :
                                         0.)
                                     )
                                     * scratch.subface_finite_element_values->JxW(q);

                                  data.local_matrices_ext_ext[face_no * GeometryInfo<dim>::max_children_per_face + subface_no](i,j)
                                  += (+ 0.5 * time_step * neighbor_conductivity
                                      * scratch.neighbor_face_grad_phi_field[i]
                                      * scratch.subface_finite_element_values->normal_vector(q)
                                      * scratch.neighbor_face_phi_field[j]

                                      + 0.5 * time_step * neighbor_conductivity
                                      * scratch.neighbor_face_grad_phi_field[j]
                                      * scratch.subface_finite_element_values->normal_vector(q)
                                      * scratch.neighbor_face_phi_field[i]

                                      + time_step
                                      * max_density_c_P_and_latent_heat
                                      * max_penalty
                                      * scratch.neighbor_face_phi_field[i]
                                      * scratch.neighbor_face_phi_field[j]

                                      + (!inflow
                                         ?
                                         (neighbor_density_c_P + neighbor_latent_heat_LHS)
                                         * time_step
                                         * (current_u
                                            * scratch.subface_finite_element_values->normal_vector(q))
                                         * scratch.neighbor_face_phi_field[i]
                                         * scratch.neighbor_face_phi_field[j]
                                         :
                                         0.)
                                     )
                                     * scratch.subface_finite_element_values->JxW(q);
                                }
>>>>>>> d6b12975
                            }
                        }
                    }
                }
            }
        }
    };


    /**
     * A namespace for the definition of functions that implement various
     * other terms that need to occasionally or always be assembled.
     */
    namespace OtherTerms
    {
      template <int dim>
      void
      pressure_rhs_compatibility_modification (const SimulatorAccess<dim>                      &simulator_access,
                                               internal::Assembly::Scratch::StokesSystem<dim>  &scratch,
                                               internal::Assembly::CopyData::StokesSystem<dim> &data)
      {
        const Introspection<dim> &introspection = simulator_access.introspection();

        const unsigned int dofs_per_cell = scratch.finite_element_values.get_fe().dofs_per_cell;
        const unsigned int n_q_points    = scratch.finite_element_values.n_quadrature_points;

        for (unsigned int q=0; q<n_q_points; ++q)
          for (unsigned int i=0; i<dofs_per_cell; ++i)
            {
              scratch.phi_p[i] = scratch.finite_element_values[introspection.extractors.pressure].value (i, q);
              data.local_pressure_shape_function_integrals(i) += scratch.phi_p[i] * scratch.finite_element_values.JxW(q);
            }
      }



      template <int dim>
      void
      traction_boundary_conditions (const SimulatorAccess<dim>                           &simulator_access,
                                    const typename DoFHandler<dim>::active_cell_iterator &cell,
                                    const unsigned int                                    face_no,
                                    internal::Assembly::Scratch::StokesSystem<dim>       &scratch,
                                    internal::Assembly::CopyData::StokesSystem<dim>      &data)
      {
        const Introspection<dim> &introspection = simulator_access.introspection();


        // see if any of the faces are traction boundaries for which
        // we need to assemble force terms for the right hand side
        const unsigned int dofs_per_cell = scratch.finite_element_values.get_fe().dofs_per_cell;
        if (simulator_access.get_traction_boundary_conditions()
            .find (
#if DEAL_II_VERSION_GTE(8,3,0)
              cell->face(face_no)->boundary_id()
#else
              cell->face(face_no)->boundary_indicator()
#endif
            )
            !=
            simulator_access.get_traction_boundary_conditions().end())
          {
            scratch.face_finite_element_values.reinit (cell, face_no);

            for (unsigned int q=0; q<scratch.face_finite_element_values.n_quadrature_points; ++q)
              {
                const Tensor<1,dim> traction
                  = simulator_access.get_traction_boundary_conditions().find(
#if DEAL_II_VERSION_GTE(8,3,0)
                      cell->face(face_no)->boundary_id()
#else
                      cell->face(face_no)->boundary_indicator()
#endif
                    )->second
                    ->traction (scratch.face_finite_element_values.quadrature_point(q),
                                scratch.face_finite_element_values.normal_vector(q));
                for (unsigned int i=0; i<dofs_per_cell; ++i)
                  data.local_rhs(i) += scratch.face_finite_element_values[introspection.extractors.velocities].value(i,q) *
                                       traction *
                                       scratch.face_finite_element_values.JxW(q);
              }
          }
      }
    }
  }

  template <int dim>
  void
  Simulator<dim>::
  create_additional_material_model_outputs(MaterialModel::MaterialModelOutputs<dim> &outputs) const
  {
    typedef typename std::vector<std_cxx11::shared_ptr<internal::Assembly::Assemblers::AssemblerBase<dim> > >
    assembler_vector_t;

    for (typename assembler_vector_t::const_iterator it = assembler_objects.begin();
         it != assembler_objects.end();
         ++it)
      {
        (*it)->create_additional_material_model_outputs(outputs);
      }

  }



  template <int dim>
  void
  Simulator<dim>::
  set_assemblers ()
  {
    // create an object for the complete equations assembly; add its
    // member functions to the signals and add the object the list
    // of assembler objects
    aspect::Assemblers::CompleteEquations<dim> *complete_equation_assembler
      = new aspect::Assemblers::CompleteEquations<dim>();

    assemblers->local_assemble_stokes_preconditioner
    .connect (std_cxx11::bind(&aspect::Assemblers::CompleteEquations<dim>::local_assemble_stokes_preconditioner,
                              std_cxx11::cref (*complete_equation_assembler),
                              std_cxx11::_1, std_cxx11::_2, std_cxx11::_3));

    if (material_model->is_compressible())
      assemblers->local_assemble_stokes_system
      .connect (std_cxx11::bind(&aspect::Assemblers::CompleteEquations<dim>::local_assemble_stokes_system_compressible,
                                std_cxx11::cref (*complete_equation_assembler),
                                // discard cell,
                                std_cxx11::_2,
                                std_cxx11::_3,
                                std_cxx11::_4,
                                std_cxx11::_5));
    else
      assemblers->local_assemble_stokes_system
      .connect (std_cxx11::bind(&aspect::Assemblers::CompleteEquations<dim>::local_assemble_stokes_system_incompressible,
                                std_cxx11::cref (*complete_equation_assembler),
                                // discard cell,
                                std_cxx11::_2,
                                std_cxx11::_3,
                                std_cxx11::_4,
                                std_cxx11::_5));
    assembler_objects.push_back (std_cxx11::shared_ptr<internal::Assembly::Assemblers::AssemblerBase<dim> >
                                 (complete_equation_assembler));


    // add the terms for traction boundary conditions
    assemblers->local_assemble_stokes_system_on_boundary_face
    .connect (std_cxx11::bind(&aspect::Assemblers::OtherTerms::traction_boundary_conditions<dim>,
                              SimulatorAccess<dim>(*this),
                              std_cxx11::_1,
                              std_cxx11::_2,
                              // discard pressure_scaling,
                              // discard rebuild_stokes_matrix,
                              std_cxx11::_5,
                              std_cxx11::_6));

    // add the terms necessary to normalize the pressure
    if (do_pressure_rhs_compatibility_modification)
      assemblers->local_assemble_stokes_system
      .connect (std_cxx11::bind(&aspect::Assemblers::OtherTerms::pressure_rhs_compatibility_modification<dim>,
                                SimulatorAccess<dim>(*this),
                                // discard cell,
                                // discard pressure_scaling,
                                // discard rebuild_stokes_matrix,
                                std_cxx11::_4,
                                std_cxx11::_5));

    assemblers->local_assemble_advection_system
    .connect (std_cxx11::bind(&aspect::Assemblers::CompleteEquations<dim>::local_assemble_advection_system,
                              std_cxx11::cref (*complete_equation_assembler),
                              // discard cell,
                              std_cxx11::_2,
                              std_cxx11::_3,
                              std_cxx11::_4,
                              std_cxx11::_5));

    assemblers->compute_advection_system_residual
    .connect (std_cxx11::bind(&aspect::Assemblers::CompleteEquations<dim>::compute_advection_system_residual,
                              std_cxx11::cref (*complete_equation_assembler),
                              // discard cell,
                              std_cxx11::_2,
                              std_cxx11::_3));

    if (parameters.use_discontinuous_temperature_discretization ||
        parameters.use_discontinuous_composition_discretization)
      {
        assemblers->local_assemble_advection_system_on_interior_face
        .connect(std_cxx11::bind(&aspect::Assemblers::CompleteEquations<dim>::local_assemble_discontinuous_advection_interior_face_terms,
                                 std_cxx11::cref (*complete_equation_assembler),
                                 std_cxx11::_1,
                                 std_cxx11::_2,
                                 std_cxx11::_3,
                                 std_cxx11::_4,
                                 std_cxx11::_5));

        assemblers->local_assemble_advection_system_on_boundary_face
        .connect(std_cxx11::bind(&aspect::Assemblers::CompleteEquations<dim>::local_assemble_discontinuous_advection_boundary_face_terms,
                                 std_cxx11::cref (*complete_equation_assembler),
                                 std_cxx11::_1,
                                 std_cxx11::_2,
                                 std_cxx11::_3,
                                 std_cxx11::_4,
                                 std_cxx11::_5));

        assemblers->advection_system_assembler_on_face_properties.need_face_material_model_data = true;
      }

    // allow other assemblers to add themselves or modify the existing ones by firing the signal
    this->signals.set_assemblers(*this, *assemblers, assembler_objects);

    // ensure that all assembler objects have access to the SimulatorAccess
    // base class
    for (unsigned int i=0; i<assembler_objects.size(); ++i)
      if (SimulatorAccess<dim> *p = dynamic_cast<SimulatorAccess<dim>*>(assembler_objects[i].get()))
        p->initialize_simulator(*this);
  }



  template <int dim>
  void
  Simulator<dim>::
  local_assemble_stokes_preconditioner (const typename DoFHandler<dim>::active_cell_iterator &cell,
                                        internal::Assembly::Scratch::StokesPreconditioner<dim> &scratch,
                                        internal::Assembly::CopyData::StokesPreconditioner<dim> &data)
  {
    scratch.finite_element_values.reinit (cell);

    data.local_matrix = 0;

    compute_material_model_input_values (current_linearization_point,
                                         scratch.finite_element_values,
                                         cell,
                                         true,
                                         scratch.material_model_inputs);
    create_additional_material_model_outputs(scratch.material_model_outputs);

    material_model->evaluate(scratch.material_model_inputs,
                             scratch.material_model_outputs);
    MaterialModel::MaterialAveraging::average (parameters.material_averaging,
                                               cell,
                                               scratch.finite_element_values.get_quadrature(),
                                               scratch.finite_element_values.get_mapping(),
                                               scratch.material_model_outputs);

    // trigger the invocation of the various functions that actually do
    // all of the assembling
    assemblers->local_assemble_stokes_preconditioner(pressure_scaling, scratch, data);

    cell->get_dof_indices (data.local_dof_indices);
  }



  template <int dim>
  void
  Simulator<dim>::
  copy_local_to_global_stokes_preconditioner (const internal::Assembly::CopyData::StokesPreconditioner<dim> &data)
  {
    current_constraints.distribute_local_to_global (data.local_matrix,
                                                    data.local_dof_indices,
                                                    system_preconditioner_matrix);
  }



  template <int dim>
  void
  Simulator<dim>::assemble_stokes_preconditioner ()
  {
    system_preconditioner_matrix = 0;

    const QGauss<dim> quadrature_formula(parameters.stokes_velocity_degree+1);

    typedef
    FilteredIterator<typename DoFHandler<dim>::active_cell_iterator>
    CellFilter;

    // determine which update flags to use for the cell integrals
    const UpdateFlags cell_update_flags
      = ((update_JxW_values |
          update_values |
          update_gradients |
          update_quadrature_points)
         |
         assemblers->stokes_preconditioner_assembler_properties.needed_update_flags);

    WorkStream::
    run (CellFilter (IteratorFilters::LocallyOwnedCell(),
                     dof_handler.begin_active()),
         CellFilter (IteratorFilters::LocallyOwnedCell(),
                     dof_handler.end()),
         std_cxx11::bind (&Simulator<dim>::
                          local_assemble_stokes_preconditioner,
                          this,
                          std_cxx11::_1,
                          std_cxx11::_2,
                          std_cxx11::_3),
         std_cxx11::bind (&Simulator<dim>::
                          copy_local_to_global_stokes_preconditioner,
                          this,
                          std_cxx11::_1),
         internal::Assembly::Scratch::
         StokesPreconditioner<dim> (finite_element, quadrature_formula,
                                    mapping,
                                    cell_update_flags,
                                    parameters.n_compositional_fields),
         internal::Assembly::CopyData::
         StokesPreconditioner<dim> (finite_element));

    system_preconditioner_matrix.compress(VectorOperation::add);
  }



  template <int dim>
  void
  Simulator<dim>::build_stokes_preconditioner ()
  {
    if (rebuild_stokes_preconditioner == false)
      return;

    if (parameters.use_direct_stokes_solver)
      return;

    computing_timer.enter_section ("   Build Stokes preconditioner");
    pcout << "   Rebuilding Stokes preconditioner..." << std::flush;

    // first assemble the raw matrices necessary for the preconditioner
    assemble_stokes_preconditioner ();

    // then extract the other information necessary to build the
    // AMG preconditioners for the A and M blocks
    std::vector<std::vector<bool> > constant_modes;
    DoFTools::extract_constant_modes (dof_handler,
                                      introspection.component_masks.velocities,
                                      constant_modes);

    Mp_preconditioner.reset (new LinearAlgebra::PreconditionILU());
    Amg_preconditioner.reset (new LinearAlgebra::PreconditionAMG());

    LinearAlgebra::PreconditionAMG::AdditionalData Amg_data;
#ifdef ASPECT_USE_PETSC
    Amg_data.symmetric_operator = false;
#else
    Amg_data.constant_modes = constant_modes;
    Amg_data.elliptic = true;
    Amg_data.higher_order_elements = true;

    // set the AMG parameters in a way that minimizes the run
    // time. compared to some of the deal.II tutorial programs, we
    // found that it pays off to set the aggregration threshold to
    // zero, especially for ill-conditioned problems with large
    // variations in the viscosity
    //
    // for extensive benchmarking of various settings of these
    // parameters and others, see
    // https://github.com/geodynamics/aspect/pull/234
    Amg_data.smoother_sweeps = 2;
    Amg_data.aggregation_threshold = 0.001;
#endif

    /*  The stabilization term for the free surface (Kaus et. al., 2010)
     *  makes changes to the system matrix which are of the same form as
     *  boundary stresses.  If these stresses are not also added to the
     *  system_preconditioner_matrix, then  if fails to be very good as a
     *  preconditioner.  Instead, we just pass the system_matrix to the
     *  AMG precondition initialization so that it builds the preconditioner
     *  directly from that. However, we still need the mass matrix for the
     *  pressure block which is assembled in the preconditioner matrix.
     *  So rather than build a different preconditioner matrix which only
     *  does the mass matrix, we just reuse the same system_preconditioner_matrix
     *  for the Mp_preconditioner block.  Maybe a bit messy*/
    Mp_preconditioner->initialize (system_preconditioner_matrix.block(1,1));
    if (parameters.free_surface_enabled)
      Amg_preconditioner->initialize (system_matrix.block(0,0),
                                      Amg_data);
    else
      Amg_preconditioner->initialize (system_preconditioner_matrix.block(0,0),
                                      Amg_data);

    rebuild_stokes_preconditioner = false;

    pcout << std::endl;
    computing_timer.exit_section();
  }


  template <int dim>
  void
  Simulator<dim>::
  local_assemble_stokes_system (const typename DoFHandler<dim>::active_cell_iterator &cell,
                                internal::Assembly::Scratch::StokesSystem<dim> &scratch,
                                internal::Assembly::CopyData::StokesSystem<dim> &data)
  {
    scratch.finite_element_values.reinit (cell);

    if (rebuild_stokes_matrix)
      data.local_matrix = 0;
    data.local_rhs = 0;
    if (do_pressure_rhs_compatibility_modification)
      data.local_pressure_shape_function_integrals = 0;

    // initialize the material model data on the cell
    compute_material_model_input_values (current_linearization_point,
                                         scratch.finite_element_values,
                                         cell,
                                         rebuild_stokes_matrix,
                                         scratch.material_model_inputs);
    create_additional_material_model_outputs(scratch.material_model_outputs);

    material_model->evaluate(scratch.material_model_inputs,
                             scratch.material_model_outputs);
    MaterialModel::MaterialAveraging::average (parameters.material_averaging,
                                               cell,
                                               scratch.finite_element_values.get_quadrature(),
                                               scratch.finite_element_values.get_mapping(),
                                               scratch.material_model_outputs);

    scratch.finite_element_values[introspection.extractors.velocities].get_function_values(current_linearization_point,
        scratch.velocity_values);

    // trigger the invocation of the various functions that actually do
    // all of the assembling
    assemblers->local_assemble_stokes_system(cell, pressure_scaling, rebuild_stokes_matrix,
                                             scratch, data);

    // then also work on possible face terms. if necessary, initialize
    // the material model data on faces
    for (unsigned int face_no=0; face_no<GeometryInfo<dim>::faces_per_cell; ++face_no)
      if (cell->at_boundary(face_no))
        {
          scratch.face_finite_element_values.reinit (cell, face_no);

          if (assemblers->stokes_system_assembler_on_boundary_face_properties.need_face_material_model_data)
            {
              compute_material_model_input_values (current_linearization_point,
                                                   scratch.face_finite_element_values,
                                                   cell,
                                                   rebuild_stokes_matrix,
                                                   scratch.face_material_model_inputs);
              create_additional_material_model_outputs(scratch.face_material_model_outputs);

              material_model->evaluate(scratch.face_material_model_inputs,
                                       scratch.face_material_model_outputs);
//TODO: the following doesn't currently compile because the get_quadrature() call returns
//  a dim-1 dimensional quadrature
              // MaterialModel::MaterialAveraging::average (parameters.material_averaging,
              //                                            cell,
              //                                            scratch.face_finite_element_values.get_quadrature(),
              //                                            scratch.face_finite_element_values.get_mapping(),
              //                                            scratch.face_material_model_outputs);
            }

          assemblers->local_assemble_stokes_system_on_boundary_face(cell, face_no,
                                                                    pressure_scaling, rebuild_stokes_matrix,
                                                                    scratch, data);
        }


    cell->get_dof_indices (data.local_dof_indices);
  }



  template <int dim>
  void
  Simulator<dim>::
  copy_local_to_global_stokes_system (const internal::Assembly::CopyData::StokesSystem<dim> &data)
  {
    if (rebuild_stokes_matrix == true)
      current_constraints.distribute_local_to_global (data.local_matrix,
                                                      data.local_rhs,
                                                      data.local_dof_indices,
                                                      system_matrix,
                                                      system_rhs);
    else
      current_constraints.distribute_local_to_global (data.local_rhs,
                                                      data.local_dof_indices,
                                                      system_rhs);

    if (do_pressure_rhs_compatibility_modification)
      current_constraints.distribute_local_to_global (data.local_pressure_shape_function_integrals,
                                                      data.local_dof_indices,
                                                      pressure_shape_function_integrals);
  }



  template <int dim>
  void Simulator<dim>::assemble_stokes_system ()
  {
    computing_timer.enter_section ("   Assemble Stokes system");

    if (rebuild_stokes_matrix == true)
      system_matrix = 0;

    system_rhs = 0;
    if (do_pressure_rhs_compatibility_modification)
      pressure_shape_function_integrals = 0;

    const QGauss<dim>   quadrature_formula(parameters.stokes_velocity_degree+1);
    const QGauss<dim-1> face_quadrature_formula(parameters.stokes_velocity_degree+1);

    typedef
    FilteredIterator<typename DoFHandler<dim>::active_cell_iterator>
    CellFilter;

    // determine which updates flags we need on cells and faces
    const UpdateFlags cell_update_flags
      = (update_values    |
         update_gradients |
         update_quadrature_points  |
         update_JxW_values)
        |
        assemblers->stokes_system_assembler_properties.needed_update_flags;
    const UpdateFlags face_update_flags
      = (
          // see if we need to assemble traction boundary conditions.
          // only if so do we actually need to have an FEFaceValues object
          parameters.prescribed_traction_boundary_indicators.size() > 0
          ?
          update_values |
          update_quadrature_points |
          update_normal_vectors |
          update_JxW_values
          :
          UpdateFlags(0))
        |
        (assemblers->stokes_system_assembler_on_boundary_face_properties.need_face_material_model_data
         ?
         // if we need a material model input on the faces, we need to
         // also be able to compute the strain rate
         update_gradients
         :
         UpdateFlags(0))
        |
        assemblers->stokes_system_assembler_on_boundary_face_properties.needed_update_flags;

    WorkStream::
    run (CellFilter (IteratorFilters::LocallyOwnedCell(),
                     dof_handler.begin_active()),
         CellFilter (IteratorFilters::LocallyOwnedCell(),
                     dof_handler.end()),
         std_cxx11::bind (&Simulator<dim>::
                          local_assemble_stokes_system,
                          this,
                          std_cxx11::_1,
                          std_cxx11::_2,
                          std_cxx11::_3),
         std_cxx11::bind (&Simulator<dim>::
                          copy_local_to_global_stokes_system,
                          this,
                          std_cxx11::_1),
         internal::Assembly::Scratch::
         StokesSystem<dim> (finite_element, mapping, quadrature_formula,
                            face_quadrature_formula,
                            cell_update_flags,
                            face_update_flags,
                            parameters.n_compositional_fields),
         internal::Assembly::CopyData::
         StokesSystem<dim> (finite_element,
                            do_pressure_rhs_compatibility_modification));

    system_matrix.compress(VectorOperation::add);
    system_rhs.compress(VectorOperation::add);

    // if the model is compressible then we need to adjust the right hand
    // side of the equation to make it compatible with the matrix on the
    // left
    if (do_pressure_rhs_compatibility_modification)
      {
        pressure_shape_function_integrals.compress(VectorOperation::add);
        make_pressure_rhs_compatible(system_rhs);
      }


    // record that we have just rebuilt the matrix
    rebuild_stokes_matrix = false;

    computing_timer.exit_section();
  }

  template <int dim>
  void
  Simulator<dim>::build_advection_preconditioner(const AdvectionField &advection_field,
                                                 std_cxx11::shared_ptr<aspect::LinearAlgebra::PreconditionILU> &preconditioner)
  {
    switch (advection_field.field_type)
      {
        case AdvectionField::temperature_field:
        {
          computing_timer.enter_section ("   Build temperature preconditioner");
          break;
        }

        case AdvectionField::compositional_field:
        {
          computing_timer.enter_section ("   Build composition preconditioner");
          break;
        }

        default:
          Assert (false, ExcNotImplemented());
      }

    const unsigned int block_idx = advection_field.block_index(introspection);
    preconditioner.reset (new LinearAlgebra::PreconditionILU());
    preconditioner->initialize (system_matrix.block(block_idx, block_idx));
    computing_timer.exit_section();
  }


  template <int dim>
  void Simulator<dim>::
  local_assemble_advection_system (const AdvectionField     &advection_field,
                                   const Vector<double>           &viscosity_per_cell,
                                   const typename DoFHandler<dim>::active_cell_iterator &cell,
                                   internal::Assembly::Scratch::AdvectionSystem<dim> &scratch,
                                   internal::Assembly::CopyData::AdvectionSystem<dim> &data)
  {
    // also have the number of dofs that correspond just to the element for
    // the system we are currently trying to assemble
    const unsigned int advection_dofs_per_cell = data.local_dof_indices.size();

    Assert (advection_dofs_per_cell < scratch.finite_element_values.get_fe().dofs_per_cell, ExcInternalError());
    Assert (scratch.grad_phi_field.size() == advection_dofs_per_cell, ExcInternalError());
    Assert (scratch.phi_field.size() == advection_dofs_per_cell, ExcInternalError());

    const FEValuesExtractors::Scalar solution_field
      = (advection_field.is_temperature()
         ?
         introspection.extractors.temperature
         :
         introspection.extractors.compositional_fields[advection_field.compositional_variable]
        );

    const unsigned int solution_component = advection_field.component_index(introspection);

    scratch.finite_element_values.reinit (cell);

    // get all dof indices on the current cell, then extract those
    // that correspond to the solution_field we are interested in
    cell->get_dof_indices (scratch.local_dof_indices);
    for (unsigned int i=0; i<advection_dofs_per_cell; ++i)
      data.local_dof_indices[i] = scratch.local_dof_indices[scratch.finite_element_values.get_fe().component_to_system_index(solution_component, i)];

    data.local_matrix = 0;
    data.local_rhs = 0;

    scratch.finite_element_values[solution_field].get_function_values (old_solution,
                                                                       scratch.old_field_values);
    scratch.finite_element_values[solution_field].get_function_values (old_old_solution,
                                                                       scratch.old_old_field_values);
    scratch.finite_element_values[introspection.extractors.velocities].get_function_values(current_linearization_point,
        scratch.current_velocity_values);

    // get the mesh velocity, as we need to subtract it off of the advection systems
    if (parameters.free_surface_enabled)
      scratch.finite_element_values[introspection.extractors.velocities].get_function_values(free_surface->mesh_velocity,
          scratch.mesh_velocity_values);

    // compute material properties and heating terms
    compute_material_model_input_values (current_linearization_point,
                                         scratch.finite_element_values,
                                         cell,
                                         true,
                                         scratch.material_model_inputs);
    create_additional_material_model_outputs(scratch.material_model_outputs);

    material_model->evaluate(scratch.material_model_inputs,
                             scratch.material_model_outputs);
    MaterialModel::MaterialAveraging::average (parameters.material_averaging,
                                               cell,
                                               scratch.finite_element_values.get_quadrature(),
                                               scratch.finite_element_values.get_mapping(),
                                               scratch.material_model_outputs);

    heating_model_manager.evaluate(scratch.material_model_inputs,
                                   scratch.material_model_outputs,
                                   scratch.heating_model_outputs);


    // TODO: Compute artificial viscosity once per timestep instead of each time
    // temperature system is assembled (as this might happen more than once per
    // timestep for iterative solvers)
    const double nu = viscosity_per_cell[cell->user_index()];
    Assert (nu >= 0, ExcMessage ("The artificial viscosity needs to be a non-negative quantity."));

    // trigger the invocation of the various functions that actually do
    // all of the assembling
    assemblers->local_assemble_advection_system(cell,advection_field,nu,scratch,data);

    // then also work on possible face terms. if necessary, initialize
    // the material model data on faces
    const bool has_boundary_face_assemblers = !assemblers->local_assemble_advection_system_on_boundary_face.empty();
    const bool has_interior_face_assemblers = !assemblers->local_assemble_advection_system_on_interior_face.empty();

    if (has_interior_face_assemblers)
      {
        // for interior face contributions loop over all possible
        // subfaces of the cell, and reset their matrices.
        for (unsigned int f = 0; f < GeometryInfo<dim>::max_children_per_face * GeometryInfo<dim>::faces_per_cell; ++f)
          {
            data.local_matrices_ext_int[f] = 0;
            data.local_matrices_int_ext[f] = 0;
            data.local_matrices_ext_ext[f] = 0;
            data.assembled_matrices[f] = false;
          }
      }

    for (unsigned int face_no=0; face_no<GeometryInfo<dim>::faces_per_cell; ++face_no)
      {
        const typename DoFHandler<dim>::face_iterator face = cell->face (face_no);

        if ((has_boundary_face_assemblers && face->at_boundary()) ||
            (has_interior_face_assemblers && !face->at_boundary()))
          {
            (*scratch.face_finite_element_values).reinit (cell, face_no);

            (*scratch.face_finite_element_values)[introspection.extractors.velocities].get_function_values(current_linearization_point,
                scratch.face_current_velocity_values);

            //get the mesh velocity, as we need to subtract it off of the advection systems
            if (parameters.free_surface_enabled)
              (*scratch.face_finite_element_values)[introspection.extractors.velocities].get_function_values(free_surface->mesh_velocity,
                  scratch.face_mesh_velocity_values);

            if (assemblers->advection_system_assembler_on_face_properties.need_face_material_model_data)
              {
                compute_material_model_input_values (current_linearization_point,
                                                     *scratch.face_finite_element_values,
                                                     cell,
                                                     true,
                                                     scratch.face_material_model_inputs);
                create_additional_material_model_outputs(scratch.face_material_model_outputs);

                material_model->evaluate(scratch.face_material_model_inputs,
                                         scratch.face_material_model_outputs);

                heating_model_manager.evaluate(scratch.face_material_model_inputs,
                                               scratch.face_material_model_outputs,
                                               scratch.face_heating_model_outputs);
                //TODO: the following doesn't currently compile because the get_quadrature() call returns
                //  a dim-1 dimensional quadrature
                // MaterialModel::MaterialAveraging::average (parameters.material_averaging,
                //                                            cell,
                //                                            scratch.face_finite_element_values.get_quadrature(),
                //                                            scratch.face_finite_element_values.get_mapping(),
                //                                            scratch.face_material_model_outputs);
              }

            if (face->at_boundary())
              assemblers->local_assemble_advection_system_on_boundary_face(cell, face_no,
                                                                           advection_field,
                                                                           scratch, data);
            else
              assemblers->local_assemble_advection_system_on_interior_face(cell, face_no,
                                                                           advection_field,
                                                                           scratch, data);
          }
      }
  }

  template <int dim>
  void
  Simulator<dim>::
  copy_local_to_global_advection_system (const AdvectionField &advection_field,
                                         const internal::Assembly::CopyData::AdvectionSystem<dim> &data)
  {
    // copy entries into the global matrix. note that these local contributions
    // only correspond to the advection dofs, as assembled above
    current_constraints.distribute_local_to_global (data.local_matrix,
                                                    data.local_rhs,
                                                    data.local_dof_indices,
                                                    system_matrix,
                                                    system_rhs);

    /* In the following, we copy DG contributions element by element. This
     * is allowed since there are no constraints imposed on discontinuous fields.
     */
    if (!assemblers->local_assemble_advection_system_on_interior_face.empty())
      {
        for (unsigned int f=0; f<GeometryInfo<dim>::max_children_per_face
             * GeometryInfo<dim>::faces_per_cell; ++f)
          {
            if (data.assembled_matrices[f])
              {
                for (unsigned int i=0; i<data.local_dof_indices.size(); ++i)
                  for (unsigned int j=0; j<data.neighbor_dof_indices[f].size(); ++j)
                    {
                      system_matrix.add (data.local_dof_indices[i],
                                         data.neighbor_dof_indices[f][j],
                                         data.local_matrices_int_ext[f](i,j));
                      system_matrix.add (data.neighbor_dof_indices[f][j],
                                         data.local_dof_indices[i],
                                         data.local_matrices_ext_int[f](j,i));
                    }

                for (unsigned int i=0; i<data.neighbor_dof_indices[f].size(); ++i)
                  for (unsigned int j=0; j<data.neighbor_dof_indices[f].size(); ++j)
                    system_matrix.add (data.neighbor_dof_indices[f][i],
                                       data.neighbor_dof_indices[f][j],
                                       data.local_matrices_ext_ext[f](i,j));
              }
          }
      }
  }



  template <int dim>
  void Simulator<dim>::assemble_advection_system (const AdvectionField &advection_field)
  {
    if (advection_field.is_temperature())
      computing_timer.enter_section ("   Assemble temperature system");
    else
      computing_timer.enter_section ("   Assemble composition system");

    const unsigned int block_idx = advection_field.block_index(introspection);
    system_matrix.block(block_idx, block_idx) = 0;
    system_rhs = 0;

    typedef
    FilteredIterator<typename DoFHandler<dim>::active_cell_iterator>
    CellFilter;

    Vector<double> viscosity_per_cell;
    viscosity_per_cell.reinit(triangulation.n_active_cells());
    get_artificial_viscosity(viscosity_per_cell, advection_field);

    // We have to assemble the term u.grad phi_i * phi_j, which is
    // of total polynomial degree
    //   stokes_deg + 2*temp_deg -1
    // (or similar for comp_deg). This suggests using a Gauss
    // quadrature formula of order
    //   temp_deg + stokes_deg/2
    // rounded up (note that x/2 rounded up
    // equals (x+1)/2 using integer division.)
    //
    // (Note: All compositional fields have the same base element and therefore
    // the same composition_degree. Thus, we do not need to find out the degree
    // of the current field, but use the global instead)
    const unsigned int advection_quadrature_degree = (advection_field.is_temperature()
                                                      ?
                                                      parameters.temperature_degree
                                                      :
                                                      parameters.composition_degree)
                                                     +
                                                     (parameters.stokes_velocity_degree+1)/2;

    const bool allocate_face_quadrature = !assemblers->local_assemble_advection_system_on_boundary_face.empty() ||
                                          !assemblers->local_assemble_advection_system_on_interior_face.empty();
    const bool allocate_neighbor_contributions = !assemblers->local_assemble_advection_system_on_interior_face.empty();

    WorkStream::
    run (CellFilter (IteratorFilters::LocallyOwnedCell(),
                     dof_handler.begin_active()),
         CellFilter (IteratorFilters::LocallyOwnedCell(),
                     dof_handler.end()),
         std_cxx11::bind (&Simulator<dim>::
                          local_assemble_advection_system,
                          this,
                          advection_field,
                          std_cxx11::cref(viscosity_per_cell),
                          std_cxx11::_1,
                          std_cxx11::_2,
                          std_cxx11::_3),
         std_cxx11::bind (&Simulator<dim>::
                          copy_local_to_global_advection_system,
                          this,
                          std_cxx11::cref(advection_field),
                          std_cxx11::_1),
         internal::Assembly::Scratch::
         AdvectionSystem<dim> (finite_element,
                               finite_element.base_element(advection_field.base_element(introspection)),
                               mapping,
                               QGauss<dim>(advection_quadrature_degree),
                               /* Only generate a valid face quadrature if necessary.
                                * Otherwise, generate invalid face quadrature rule.
                                */
                               (allocate_face_quadrature ?
                                QGauss<dim-1>(advection_quadrature_degree) :
                                Quadrature<dim-1> ()),
                               parameters.n_compositional_fields),
         internal::Assembly::CopyData::
         AdvectionSystem<dim> (finite_element.base_element(advection_field.base_element(introspection)),
                               allocate_neighbor_contributions));

    system_matrix.compress(VectorOperation::add);
    system_rhs.compress(VectorOperation::add);

    computing_timer.exit_section();
  }
}



// explicit instantiation of the functions we implement in this file
namespace aspect
{
#define INSTANTIATE(dim) \
  namespace internal { \
    namespace Assembly { \
      template struct AssemblerLists<dim>::Properties; \
    } \
  } \
  template void Simulator<dim>::set_assemblers (); \
  template void Simulator<dim>::local_assemble_stokes_preconditioner ( \
                                                                       const DoFHandler<dim>::active_cell_iterator &cell, \
                                                                       internal::Assembly::Scratch::StokesPreconditioner<dim> &scratch, \
                                                                       internal::Assembly::CopyData::StokesPreconditioner<dim> &data); \
  template void Simulator<dim>::copy_local_to_global_stokes_preconditioner ( \
                                                                             const internal::Assembly::CopyData::StokesPreconditioner<dim> &data); \
  template void Simulator<dim>::assemble_stokes_preconditioner (); \
  template void Simulator<dim>::build_stokes_preconditioner (); \
  template void Simulator<dim>::local_assemble_stokes_system ( \
                                                               const DoFHandler<dim>::active_cell_iterator &cell, \
                                                               internal::Assembly::Scratch::StokesSystem<dim>  &scratch, \
                                                               internal::Assembly::CopyData::StokesSystem<dim> &data); \
  template void Simulator<dim>::copy_local_to_global_stokes_system ( \
                                                                     const internal::Assembly::CopyData::StokesSystem<dim> &data); \
  template void Simulator<dim>::assemble_stokes_system (); \
  template void Simulator<dim>::get_artificial_viscosity (Vector<double> &viscosity_per_cell,  \
                                                          const AdvectionField &advection_field) const; \
  template void Simulator<dim>::get_artificial_viscosity (Vector<float> &viscosity_per_cell,  \
                                                          const AdvectionField &advection_field) const; \
  template void Simulator<dim>::build_advection_preconditioner (const AdvectionField &, \
                                                                std_cxx11::shared_ptr<aspect::LinearAlgebra::PreconditionILU> &preconditioner); \
  template void Simulator<dim>::local_assemble_advection_system ( \
                                                                  const AdvectionField          &advection_field, \
                                                                  const Vector<double>           &viscosity_per_cell, \
                                                                  const DoFHandler<dim>::active_cell_iterator &cell, \
                                                                  internal::Assembly::Scratch::AdvectionSystem<dim>  &scratch, \
                                                                  internal::Assembly::CopyData::AdvectionSystem<dim> &data); \
  template void Simulator<dim>::copy_local_to_global_advection_system ( \
                                                                        const AdvectionField          &advection_field, \
                                                                        const internal::Assembly::CopyData::AdvectionSystem<dim> &data); \
  template void Simulator<dim>::assemble_advection_system (const AdvectionField     &advection_field); \
   


  ASPECT_INSTANTIATE(INSTANTIATE)
}<|MERGE_RESOLUTION|>--- conflicted
+++ resolved
@@ -1548,10 +1548,9 @@
                   this->get_material_model().evaluate(scratch.neighbor_face_material_model_inputs,
                                                       scratch.neighbor_face_material_model_outputs);
 
-                  HeatingModel::HeatingModelOutputs neighbor_face_heating_model_outputs(n_q_points, parameters.n_compositional_fields);
                   this->get_heating_model_manager().evaluate(scratch.neighbor_face_material_model_inputs,
                                                              scratch.neighbor_face_material_model_outputs,
-                                                             neighbor_face_heating_model_outputs);
+                                                                 scratch.neighbor_face_heating_model_outputs);
 
                   std::vector<types::global_dof_index> neighbor_dof_indices (scratch.face_finite_element_values->get_fe().dofs_per_cell);
                   // get all dof indices on the neighbor, then extract those
@@ -1640,7 +1639,7 @@
                       const double neighbor_latent_heat_LHS =
                         ((advection_field.is_temperature())
                          ?
-                         neighbor_face_heating_model_outputs.lhs_latent_heat_terms[q]
+                             scratch.neighbor_face_heating_model_outputs.lhs_latent_heat_terms[q]
                          :
                          0.0);
                       Assert (neighbor_density_c_P + neighbor_latent_heat_LHS >= 0,
@@ -1824,7 +1823,6 @@
               //loop over subfaces
               for (unsigned int subface_no=0; subface_no<face->number_of_children(); ++subface_no)
                 {
-<<<<<<< HEAD
                   const typename DoFHandler<dim>::active_cell_iterator neighbor_child
                     = cell->neighbor_child_on_subface (face_no, subface_no);
 
@@ -1853,10 +1851,9 @@
                   this->get_material_model().evaluate(scratch.face_material_model_inputs,
                                                       scratch.face_material_model_outputs);
 
-                  HeatingModel::HeatingModelOutputs face_heating_model_outputs(n_q_points, parameters.n_compositional_fields);
                   this->get_heating_model_manager().evaluate(scratch.face_material_model_inputs,
                                                              scratch.face_material_model_outputs,
-                                                             face_heating_model_outputs);
+                                                                 scratch.face_heating_model_outputs);
 
                   //set up neighbor values
                   scratch.neighbor_face_finite_element_values->reinit (neighbor_child, neighbor2);
@@ -1869,10 +1866,9 @@
                   this->get_material_model().evaluate(scratch.neighbor_face_material_model_inputs,
                                                       scratch.neighbor_face_material_model_outputs);
 
-                  HeatingModel::HeatingModelOutputs neighbor_face_heating_model_outputs(n_q_points, parameters.n_compositional_fields);
                   this->get_heating_model_manager().evaluate(scratch.neighbor_face_material_model_inputs,
                                                              scratch.neighbor_face_material_model_outputs,
-                                                             neighbor_face_heating_model_outputs);
+                                                                 scratch.neighbor_face_heating_model_outputs);
 
                   std::vector<types::global_dof_index> neighbor_dof_indices (scratch.face_finite_element_values->get_fe().dofs_per_cell);
                   // get all dof indices on the neighbor, then extract those
@@ -1881,41 +1877,6 @@
                   for (unsigned int i=0; i<advection_dofs_per_cell; ++i)
                     data.neighbor_dof_indices[face_no * GeometryInfo<dim>::max_children_per_face + subface_no][i] = neighbor_dof_indices[scratch.subface_finite_element_values->get_fe().component_to_system_index(solution_component, i)];
                   data.assembled_matrices[face_no * GeometryInfo<dim>::max_children_per_face + subface_no] = true;
-=======
-                  if (!cell->neighbor_is_coarser(face_no) &&
-                      (((neighbor->is_locally_owned()) && (cell->index() < neighbor->index()))
-                       ||
-                       ((!neighbor->is_locally_owned()) && (cell->subdomain_id() < neighbor->subdomain_id()))))
-                    {
-                      Assert (cell->is_locally_owned(), ExcInternalError());
-                      //cell and neighbor are equal-sized, and cell has been chosen to assemble this face, so calculate from cell
-
-                      //how does the neighbor talk about this cell?
-                      const unsigned int neighbor2=cell->neighbor_of_neighbor(face_no);
-
-                      //set up neighbor values
-                      scratch.neighbor_face_finite_element_values->reinit (neighbor, neighbor2);
-
-                      this->compute_material_model_input_values (this->get_current_linearization_point(),
-                                                                 *scratch.neighbor_face_finite_element_values,
-                                                                 neighbor,
-                                                                 true,
-                                                                 scratch.neighbor_face_material_model_inputs);
-                      this->get_material_model().evaluate(scratch.neighbor_face_material_model_inputs,
-                                                          scratch.neighbor_face_material_model_outputs);
-
-                      this->get_heating_model_manager().evaluate(scratch.neighbor_face_material_model_inputs,
-                                                                 scratch.neighbor_face_material_model_outputs,
-                                                                 scratch.neighbor_face_heating_model_outputs);
-
-                      std::vector<types::global_dof_index> neighbor_dof_indices (scratch.face_finite_element_values->get_fe().dofs_per_cell);
-                      // get all dof indices on the neighbor, then extract those
-                      // that correspond to the solution_field we are interested in
-                      neighbor->get_dof_indices (neighbor_dof_indices);
-                      for (unsigned int i=0; i<advection_dofs_per_cell; ++i)
-                        data.neighbor_dof_indices[face_no * GeometryInfo<dim>::max_children_per_face][i] = neighbor_dof_indices[scratch.face_finite_element_values->get_fe().component_to_system_index(solution_component, i)];
-                      data.assembled_matrices[face_no * GeometryInfo<dim>::max_children_per_face] = true;
->>>>>>> d6b12975
 
                   for (unsigned int q=0; q<n_q_points; ++q)
                     {
@@ -1952,7 +1913,7 @@
                       const double latent_heat_LHS =
                         ((advection_field.is_temperature())
                          ?
-                         face_heating_model_outputs.lhs_latent_heat_terms[q]
+                             scratch.face_heating_model_outputs.lhs_latent_heat_terms[q]
                          :
                          0.0);
                       Assert (density_c_P + latent_heat_LHS >= 0,
@@ -1996,7 +1957,7 @@
                       const double neighbor_latent_heat_LHS =
                         ((advection_field.is_temperature())
                          ?
-                         neighbor_face_heating_model_outputs.lhs_latent_heat_terms[q]
+                             scratch.neighbor_face_heating_model_outputs.lhs_latent_heat_terms[q]
                          :
                          0.0);
                       Assert (neighbor_density_c_P + neighbor_latent_heat_LHS >= 0,
@@ -2026,7 +1987,6 @@
                               ExcMessage ("The maximum product of density and c_P plus latent heat LHS on the neighbor needs to be a "
                                           "non-negative quantity."));
 
-<<<<<<< HEAD
                       /**
                        * The discontinuous Galerkin method uses 2 types of jumps over edges:
                        * undirected and directed jumps. Undirected jumps are dependent only
@@ -2039,57 +1999,6 @@
                       for (unsigned int i=0; i<advection_dofs_per_cell; ++i)
                         {
                           for (unsigned int j=0; j<advection_dofs_per_cell; ++j)
-=======
-                          const double neighbor_conductivity =
-                            ((advection_field.is_temperature())
-                             ?
-                             scratch.neighbor_face_material_model_outputs.thermal_conductivities[q]
-                             :
-                             0.0);
-                          const double neighbor_latent_heat_LHS =
-                            ((advection_field.is_temperature())
-                             ?
-                             scratch.neighbor_face_heating_model_outputs.lhs_latent_heat_terms[q]
-                             :
-                             0.0);
-                          Assert (neighbor_density_c_P + neighbor_latent_heat_LHS >= 0,
-                                  ExcMessage ("The sum of density times c_P and the latent heat contribution "
-                                              "to the left hand side on the neighbor needs to be a non-negative quantity."));
-
-                          const double neighbor_penalty = (advection_field.is_temperature()
-                                                           ?
-                                                           parameters.discontinuous_penalty
-                                                           * parameters.temperature_degree
-                                                           * parameters.temperature_degree
-                                                           / neighbor->face(neighbor2)->measure()
-                                                           * neighbor_conductivity
-                                                           / (neighbor_density_c_P + neighbor_latent_heat_LHS)
-                                                           :
-                                                           0.0);
-
-                          const double max_penalty = std::max(penalty, neighbor_penalty);
-
-                          const double max_density_c_P_and_latent_heat =
-                            std::max(density_c_P + latent_heat_LHS,
-                                     neighbor_density_c_P + neighbor_latent_heat_LHS);
-
-                          Assert (numbers::is_finite(max_density_c_P_and_latent_heat),
-                                  ExcMessage ("The maximum product of density and c_P plus latent heat LHS on the neighbor needs to be a finite quantity."));
-                          Assert (max_density_c_P_and_latent_heat >= 0,
-                                  ExcMessage ("The maximum product of density and c_P plus latent heat LHS on the neighbor needs to be a "
-                                              "non-negative quantity."));
-
-                          /**
-                           * The discontinuous Galerkin method uses 2 types of jumps over edges:
-                           * undirected and directed jumps. Undirected jumps are dependent only
-                           * on the order of the numbering of cells. Directed jumps are dependent
-                           * on the direction of the flow. Thus the flow-dependent terms below are
-                           * only calculated if the edge is an inflow edge.
-                           */
-                          const bool inflow = ((current_u * scratch.face_finite_element_values->normal_vector(q)) < 0.);
-
-                          for (unsigned int i=0; i<advection_dofs_per_cell; ++i)
->>>>>>> d6b12975
                             {
                               data.local_matrix(i,j)
                               += (- 0.5 * time_step * conductivity
@@ -2127,52 +2036,10 @@
                                   * scratch.subface_finite_element_values->normal_vector(q)
                                   * scratch.face_phi_field[i]
 
-<<<<<<< HEAD
                                   + 0.5 * time_step * conductivity
                                   * scratch.face_grad_phi_field[i]
                                   * scratch.subface_finite_element_values->normal_vector(q)
                                   * scratch.neighbor_face_phi_field[j]
-=======
-                      //get the mesh velocity, as we need to subtract it off of the advection systems
-                      if (parameters.free_surface_enabled)
-                        (*scratch.subface_finite_element_values)[introspection.extractors.velocities].get_function_values(this->get_mesh_velocity(),
-                            scratch.face_mesh_velocity_values);
-
-                      this->compute_material_model_input_values (this->get_current_linearization_point(),
-                                                                 *scratch.subface_finite_element_values,
-                                                                 cell,
-                                                                 true,
-                                                                 scratch.face_material_model_inputs);
-                      this->get_material_model().evaluate(scratch.face_material_model_inputs,
-                                                          scratch.face_material_model_outputs);
-
-                      this->get_heating_model_manager().evaluate(scratch.face_material_model_inputs,
-                                                                 scratch.face_material_model_outputs,
-                                                                 scratch.face_heating_model_outputs);
-
-                      //set up neighbor values
-                      scratch.neighbor_face_finite_element_values->reinit (neighbor_child, neighbor2);
-
-                      this->compute_material_model_input_values (this->get_current_linearization_point(),
-                                                                 *scratch.neighbor_face_finite_element_values,
-                                                                 neighbor_child,
-                                                                 true,
-                                                                 scratch.neighbor_face_material_model_inputs);
-                      this->get_material_model().evaluate(scratch.neighbor_face_material_model_inputs,
-                                                          scratch.neighbor_face_material_model_outputs);
-
-                      this->get_heating_model_manager().evaluate(scratch.neighbor_face_material_model_inputs,
-                                                                 scratch.neighbor_face_material_model_outputs,
-                                                                 scratch.neighbor_face_heating_model_outputs);
-
-                      std::vector<types::global_dof_index> neighbor_dof_indices (scratch.face_finite_element_values->get_fe().dofs_per_cell);
-                      // get all dof indices on the neighbor, then extract those
-                      // that correspond to the solution_field we are interested in
-                      neighbor_child->get_dof_indices (neighbor_dof_indices);
-                      for (unsigned int i=0; i<advection_dofs_per_cell; ++i)
-                        data.neighbor_dof_indices[face_no * GeometryInfo<dim>::max_children_per_face + subface_no][i] = neighbor_dof_indices[scratch.subface_finite_element_values->get_fe().component_to_system_index(solution_component, i)];
-                      data.assembled_matrices[face_no * GeometryInfo<dim>::max_children_per_face + subface_no] = true;
->>>>>>> d6b12975
 
                                   - time_step
                                   * max_density_c_P_and_latent_heat
@@ -2199,28 +2066,10 @@
                                   * scratch.subface_finite_element_values->normal_vector(q)
                                   * scratch.neighbor_face_phi_field[i]
 
-<<<<<<< HEAD
                                   - 0.5 * time_step * neighbor_conductivity
                                   * scratch.neighbor_face_grad_phi_field[i]
                                   * scratch.subface_finite_element_values->normal_vector(q)
                                   * scratch.face_phi_field[j]
-=======
-                          const double conductivity =
-                            ((advection_field.is_temperature())
-                             ?
-                             scratch.face_material_model_outputs.thermal_conductivities[q]
-                             :
-                             0.0);
-                          const double latent_heat_LHS =
-                            ((advection_field.is_temperature())
-                             ?
-                             scratch.face_heating_model_outputs.lhs_latent_heat_terms[q]
-                             :
-                             0.0);
-                          Assert (density_c_P + latent_heat_LHS >= 0,
-                                  ExcMessage ("The sum of density times c_P and the latent heat contribution "
-                                              "to the left hand side needs to be a non-negative quantity."));
->>>>>>> d6b12975
 
                                   - time_step
                                   * max_density_c_P_and_latent_heat
@@ -2258,7 +2107,6 @@
                                   * scratch.neighbor_face_phi_field[i]
                                   * scratch.neighbor_face_phi_field[j]
 
-<<<<<<< HEAD
                                   + (!inflow
                                      ?
                                      (neighbor_density_c_P + neighbor_latent_heat_LHS)
@@ -2271,180 +2119,6 @@
                                      0.)
                                  )
                                  * scratch.subface_finite_element_values->JxW(q);
-=======
-                          const double neighbor_conductivity =
-                            ((advection_field.is_temperature())
-                             ?
-                             scratch.neighbor_face_material_model_outputs.thermal_conductivities[q]
-                             :
-                             0.0);
-                          const double neighbor_latent_heat_LHS =
-                            ((advection_field.is_temperature())
-                             ?
-                             scratch.neighbor_face_heating_model_outputs.lhs_latent_heat_terms[q]
-                             :
-                             0.0);
-                          Assert (neighbor_density_c_P + neighbor_latent_heat_LHS >= 0,
-                                  ExcMessage ("The sum of density times c_P and the latent heat contribution "
-                                              "to the left hand side on the neighbor needs to be a non-negative quantity."));
-
-                          const double neighbor_penalty = (advection_field.is_temperature()
-                                                           ?
-                                                           parameters.discontinuous_penalty
-                                                           * parameters.temperature_degree
-                                                           * parameters.temperature_degree
-                                                           / neighbor_child->face(neighbor2)->measure()
-                                                           * neighbor_conductivity
-                                                           / (neighbor_density_c_P + neighbor_latent_heat_LHS)
-                                                           :
-                                                           0.0);
-
-                          const double max_penalty = std::max(penalty, neighbor_penalty);
-
-                          const double max_density_c_P_and_latent_heat =
-                            std::max(density_c_P + latent_heat_LHS,
-                                     neighbor_density_c_P + neighbor_latent_heat_LHS);
-
-                          Assert (numbers::is_finite(max_density_c_P_and_latent_heat),
-                                  ExcMessage ("The maximum product of density and c_P plus latent heat LHS on the neighbor needs to be a finite quantity."));
-                          Assert (max_density_c_P_and_latent_heat >= 0,
-                                  ExcMessage ("The maximum product of density and c_P plus latent heat LHS on the neighbor needs to be a "
-                                              "non-negative quantity."));
-
-                          /**
-                           * The discontinuous Galerkin method uses 2 types of jumps over edges:
-                           * undirected and directed jumps. Undirected jumps are dependent only
-                           * on the order of the numbering of cells. Directed jumps are dependent
-                           * on the direction of the flow. Thus the flow-dependent terms below are
-                           * only calculated if the edge is an inflow edge.
-                           */
-                          const bool inflow = ((current_u * scratch.subface_finite_element_values->normal_vector(q)) < 0.);
-
-                          for (unsigned int i=0; i<advection_dofs_per_cell; ++i)
-                            {
-                              for (unsigned int j=0; j<advection_dofs_per_cell; ++j)
-                                {
-                                  data.local_matrix(i,j)
-                                  += (- 0.5 * time_step * conductivity
-                                      * scratch.face_grad_phi_field[i]
-                                      * scratch.subface_finite_element_values->normal_vector(q)
-                                      * scratch.face_phi_field[j]
-
-                                      - 0.5 * time_step * conductivity
-                                      * scratch.face_grad_phi_field[j]
-                                      * scratch.subface_finite_element_values->normal_vector(q)
-                                      * scratch.face_phi_field[i]
-
-                                      + time_step
-                                      * max_density_c_P_and_latent_heat
-                                      * max_penalty
-                                      * scratch.face_phi_field[i]
-                                      * scratch.face_phi_field[j]
-
-                                      - (inflow
-                                         ?
-                                         (density_c_P + latent_heat_LHS)
-                                         * time_step
-                                         * (current_u
-                                            * scratch.subface_finite_element_values->normal_vector(q))
-                                         * scratch.face_phi_field[i]
-                                         * scratch.face_phi_field[j]
-                                         :
-                                         0.)
-                                     )
-                                     * scratch.subface_finite_element_values->JxW(q);
-
-                                  data.local_matrices_int_ext[face_no * GeometryInfo<dim>::max_children_per_face + subface_no](i,j)
-                                  += (- 0.5 * time_step * neighbor_conductivity
-                                      * scratch.neighbor_face_grad_phi_field[j]
-                                      * scratch.subface_finite_element_values->normal_vector(q)
-                                      * scratch.face_phi_field[i]
-
-                                      + 0.5 * time_step * conductivity
-                                      * scratch.face_grad_phi_field[i]
-                                      * scratch.subface_finite_element_values->normal_vector(q)
-                                      * scratch.neighbor_face_phi_field[j]
-
-                                      - time_step
-                                      * max_density_c_P_and_latent_heat
-                                      * max_penalty
-                                      * scratch.neighbor_face_phi_field[j]
-                                      * scratch.face_phi_field[i]
-
-                                      + (inflow
-                                         ?
-                                         (density_c_P + latent_heat_LHS)
-                                         * time_step
-                                         * (current_u
-                                            * scratch.subface_finite_element_values->normal_vector(q))
-                                         * scratch.face_phi_field[i]
-                                         * scratch.neighbor_face_phi_field[j]
-                                         :
-                                         0.)
-                                     )
-                                     * scratch.subface_finite_element_values->JxW(q);
-
-                                  data.local_matrices_ext_int[face_no * GeometryInfo<dim>::max_children_per_face + subface_no](i,j)
-                                  += (+ 0.5 * time_step * conductivity
-                                      * scratch.face_grad_phi_field[j]
-                                      * scratch.subface_finite_element_values->normal_vector(q)
-                                      * scratch.neighbor_face_phi_field[i]
-
-                                      - 0.5 * time_step * neighbor_conductivity
-                                      * scratch.neighbor_face_grad_phi_field[i]
-                                      * scratch.subface_finite_element_values->normal_vector(q)
-                                      * scratch.face_phi_field[j]
-
-                                      - time_step
-                                      * max_density_c_P_and_latent_heat
-                                      * max_penalty
-                                      * scratch.face_phi_field[j]
-                                      * scratch.neighbor_face_phi_field[i]
-
-                                      - (!inflow
-                                         ?
-                                         (neighbor_density_c_P + neighbor_latent_heat_LHS)
-                                         * time_step
-                                         * (current_u
-                                            * scratch.subface_finite_element_values->normal_vector(q))
-                                         * scratch.neighbor_face_phi_field[i]
-                                         * scratch.face_phi_field[j]
-                                         :
-                                         0.)
-                                     )
-                                     * scratch.subface_finite_element_values->JxW(q);
-
-                                  data.local_matrices_ext_ext[face_no * GeometryInfo<dim>::max_children_per_face + subface_no](i,j)
-                                  += (+ 0.5 * time_step * neighbor_conductivity
-                                      * scratch.neighbor_face_grad_phi_field[i]
-                                      * scratch.subface_finite_element_values->normal_vector(q)
-                                      * scratch.neighbor_face_phi_field[j]
-
-                                      + 0.5 * time_step * neighbor_conductivity
-                                      * scratch.neighbor_face_grad_phi_field[j]
-                                      * scratch.subface_finite_element_values->normal_vector(q)
-                                      * scratch.neighbor_face_phi_field[i]
-
-                                      + time_step
-                                      * max_density_c_P_and_latent_heat
-                                      * max_penalty
-                                      * scratch.neighbor_face_phi_field[i]
-                                      * scratch.neighbor_face_phi_field[j]
-
-                                      + (!inflow
-                                         ?
-                                         (neighbor_density_c_P + neighbor_latent_heat_LHS)
-                                         * time_step
-                                         * (current_u
-                                            * scratch.subface_finite_element_values->normal_vector(q))
-                                         * scratch.neighbor_face_phi_field[i]
-                                         * scratch.neighbor_face_phi_field[j]
-                                         :
-                                         0.)
-                                     )
-                                     * scratch.subface_finite_element_values->JxW(q);
-                                }
->>>>>>> d6b12975
                             }
                         }
                     }
