--- conflicted
+++ resolved
@@ -6,7 +6,10 @@
  *
  * <ol>
  *
-<<<<<<< HEAD
+ * <li> New: Blankenbach benchmarks were added.
+ * <br>
+ * (Timo Heister, 2017/02/16)
+ *
  * <li> New: The particle property interpolation interface can now be
  * queried for only a part (or only one) of the particle properties.
  * This makes interpolation more efficient, because the compositional
@@ -15,11 +18,6 @@
  * properties in one call is still more efficient in the general case. 
  * <br>
  * (Rene Gassmoeller, 2017/02/15)
-=======
- * <li> New: Blankenbach benchmarks were added.
- * <br>
- * (Timo Heister, 2017/02/16)
->>>>>>> fe1f9095
  *
  * <li> Removed: The material model interface contained the functions
  * 'reference_density', 'reference_thermal_expansion_coefficient',
